// SPDX-License-Identifier: MIT
pragma solidity ^0.8.16;

import {ERC165} from "@openzeppelin/contracts/utils/introspection/ERC165.sol";
import {IERC165} from "@openzeppelin/contracts/utils/introspection/IERC165.sol";
import {PRBMath} from "@paulrberg/contracts/math/PRBMath.sol";
import {JBOperatable} from "./abstract/JBOperatable.sol";
import {JBBallotState} from "./enums/JBBallotState.sol";
import {IJBController3_1} from "./interfaces/IJBController3_1.sol";
import {IJBDirectory} from "./interfaces/IJBDirectory.sol";
import {IJBFundAccessConstraintsStore} from "./interfaces/IJBFundAccessConstraintsStore.sol";
import {IJBFundingCycleStore} from "./interfaces/IJBFundingCycleStore.sol";
import {IJBMigratable} from "./interfaces/IJBMigratable.sol";
import {IJBOperatable} from "./interfaces/IJBOperatable.sol";
import {IJBOperatorStore} from "./interfaces/IJBOperatorStore.sol";
import {IJBPaymentTerminal} from "./interfaces/IJBPaymentTerminal.sol";
import {IJBProjects} from "./interfaces/IJBProjects.sol";
import {IJBSplitAllocator} from "./interfaces/IJBSplitAllocator.sol";
import {IJBSplitsStore} from "./interfaces/IJBSplitsStore.sol";
import {IJBTokenStore} from "./interfaces/IJBTokenStore.sol";
import {JBConstants} from "./libraries/JBConstants.sol";
import {JBFundingCycleMetadataResolver} from "./libraries/JBFundingCycleMetadataResolver.sol";
import {JBOperations} from "./libraries/JBOperations.sol";
import {JBSplitsGroups} from "./libraries/JBSplitsGroups.sol";
<<<<<<< HEAD
import {JBFundingCycle} from "./structs/JBFundingCycle.sol";
import {JBFundingCycleConfiguration} from "./structs/JBFundingCycleConfiguration.sol";
import {JBFundingCycleMetadata} from "./structs/JBFundingCycleMetadata.sol";
import {JBProjectMetadata} from "./structs/JBProjectMetadata.sol";
import {JBSplit} from "./structs/JBSplit.sol";
import {JBSplitAllocationData} from "./structs/JBSplitAllocationData.sol";
=======
import {JBSplitAllocationData} from "./structs/JBSplitAllocationData.sol";
import {JBFundAccessConstraints} from "./structs/JBFundAccessConstraints.sol";
import {JBFundingCycle} from "./structs/JBFundingCycle.sol";
import {JBFundingCycleConfiguration} from "./structs/JBFundingCycleConfiguration.sol";
import {JBFundingCycleData} from "./structs/JBFundingCycleData.sol";
import {JBFundingCycleMetadata} from "./structs/JBFundingCycleMetadata.sol";
import {JBGroupedSplits} from "./structs/JBGroupedSplits.sol";
import {JBProjectMetadata} from "./structs/JBProjectMetadata.sol";
import {JBSplit} from "./structs/JBSplit.sol";
>>>>>>> 6c94c32e

/// @notice Stitches together funding cycles and project tokens, making sure all activity is accounted for and correct.
contract JBController3_1 is JBOperatable, ERC165, IJBController3_1, IJBMigratable {
    // A library that parses the packed funding cycle metadata into a more friendly format.
    using JBFundingCycleMetadataResolver for JBFundingCycle;

    //*********************************************************************//
    // --------------------------- custom errors ------------------------- //
    //*********************************************************************//
<<<<<<< HEAD

    error BURN_PAUSED_AND_SENDER_NOT_VALID_TERMINAL_DELEGATE();
    error FUNDING_CYCLE_ALREADY_LAUNCHED();
    error INVALID_BASE_CURRENCY();
=======
    error BURN_PAUSED_AND_SENDER_NOT_VALID_TERMINAL_DELEGATE();
    error FUNDING_CYCLE_ALREADY_LAUNCHED();
    error INVALID_BALLOT_REDEMPTION_RATE();
>>>>>>> 6c94c32e
    error INVALID_REDEMPTION_RATE();
    error INVALID_RESERVED_RATE();
    error MIGRATION_NOT_ALLOWED();
    error MINT_NOT_ALLOWED_AND_NOT_TERMINAL_DELEGATE();
    error NO_BURNABLE_TOKENS();
    error NOT_CURRENT_CONTROLLER();
    error ZERO_TOKENS_TO_MINT();

    //*********************************************************************//
    // --------------- public immutable stored properties ---------------- //
    //*********************************************************************//

    /// @notice Mints ERC-721's that represent project ownership.
    IJBProjects public immutable override projects;

    /// @notice The contract storing all funding cycle configurations.
    IJBFundingCycleStore public immutable override fundingCycleStore;

    /// @notice The contract that manages token minting and burning.
    IJBTokenStore public immutable override tokenStore;

    /// @notice The contract that stores splits for each project.
    IJBSplitsStore public immutable override splitsStore;

    /// @notice A contract that stores fund access constraints for each project.
    IJBFundAccessConstraintsStore public immutable override fundAccessConstraintsStore;

    /// @notice The directory of terminals and controllers for projects.
    IJBDirectory public immutable override directory;

    //*********************************************************************//
    // --------------------- public stored properties -------------------- //
    //*********************************************************************//

    /// @notice The current undistributed reserved token balance of.
    mapping(uint256 => uint256) public override reservedTokenBalanceOf;

    //*********************************************************************//
    // ------------------------- external views -------------------------- //
    //*********************************************************************//

    /// @notice A project's funding cycle for the specified configuration along with its metadata.
    /// @param _projectId The ID of the project to which the funding cycle belongs.
    /// @return fundingCycle The funding cycle.
    /// @return metadata The funding cycle's metadata.
    function getFundingCycleOf(uint256 _projectId, uint256 _configuration)
        external
        view
        override
        returns (JBFundingCycle memory fundingCycle, JBFundingCycleMetadata memory metadata)
    {
        fundingCycle = fundingCycleStore.get(_projectId, _configuration);
        metadata = fundingCycle.expandMetadata();
    }

    /// @notice A project's latest configured funding cycle along with its metadata and the ballot state of the configuration.
    /// @param _projectId The ID of the project to which the funding cycle belongs.
    /// @return fundingCycle The latest configured funding cycle.
    /// @return metadata The latest configured funding cycle's metadata.
    /// @return ballotState The state of the configuration.
    function latestConfiguredFundingCycleOf(uint256 _projectId)
        external
        view
        override
        returns (
            JBFundingCycle memory fundingCycle,
            JBFundingCycleMetadata memory metadata,
            JBBallotState ballotState
        )
    {
        (fundingCycle, ballotState) = fundingCycleStore.latestConfiguredOf(_projectId);
        metadata = fundingCycle.expandMetadata();
    }

    /// @notice A project's current funding cycle along with its metadata.
    /// @param _projectId The ID of the project to which the funding cycle belongs.
    /// @return fundingCycle The current funding cycle.
    /// @return metadata The current funding cycle's metadata.
    function currentFundingCycleOf(uint256 _projectId)
        external
        view
        override
        returns (JBFundingCycle memory fundingCycle, JBFundingCycleMetadata memory metadata)
    {
        fundingCycle = fundingCycleStore.currentOf(_projectId);
        metadata = fundingCycle.expandMetadata();
    }

    /// @notice A project's queued funding cycle along with its metadata.
    /// @param _projectId The ID of the project to which the funding cycle belongs.
    /// @return fundingCycle The queued funding cycle.
    /// @return metadata The queued funding cycle's metadata.
    function queuedFundingCycleOf(uint256 _projectId)
        external
        view
        override
        returns (JBFundingCycle memory fundingCycle, JBFundingCycleMetadata memory metadata)
    {
        fundingCycle = fundingCycleStore.queuedOf(_projectId);
        metadata = fundingCycle.expandMetadata();
    }

    //*********************************************************************//
    // -------------------------- public views --------------------------- //
    //*********************************************************************//

    /// @notice Gets the current total amount of outstanding tokens for a project.
    /// @param _projectId The ID of the project to get total outstanding tokens of.
    /// @return The current total amount of outstanding tokens for the project.
    function totalOutstandingTokensOf(uint256 _projectId) public view override returns (uint256) {
        // Add the reserved tokens to the total supply.
        return tokenStore.totalSupplyOf(_projectId) + reservedTokenBalanceOf[_projectId];
    }

    /// @notice Indicates if this contract adheres to the specified interface.
    /// @dev See {IERC165-supportsInterface}.
    /// @param _interfaceId The ID of the interface to check for adherance to.
    /// @return A flag indicating if the provided interface ID is supported.
    function supportsInterface(bytes4 _interfaceId)
        public
        view
        virtual
        override(ERC165, IERC165)
        returns (bool)
    {
        return _interfaceId == type(IJBController3_1).interfaceId
            || _interfaceId == type(IJBMigratable).interfaceId
            || _interfaceId == type(IJBOperatable).interfaceId || super.supportsInterface(_interfaceId);
    }

    //*********************************************************************//
    // ---------------------------- constructor -------------------------- //
    //*********************************************************************//

    /// @param _operatorStore A contract storing operator assignments.
    /// @param _projects A contract which mints ERC-721's that represent project ownership and transfers.
    /// @param _directory A contract storing directories of terminals and controllers for each project.
    /// @param _fundingCycleStore A contract storing all funding cycle configurations.
    /// @param _tokenStore A contract that manages token minting and burning.
    /// @param _splitsStore A contract that stores splits for each project.
    /// @param _fundAccessConstraintsStore A contract that stores fund access constraints for each project.
    constructor(
        IJBOperatorStore _operatorStore,
        IJBProjects _projects,
        IJBDirectory _directory,
        IJBFundingCycleStore _fundingCycleStore,
        IJBTokenStore _tokenStore,
        IJBSplitsStore _splitsStore,
        IJBFundAccessConstraintsStore _fundAccessConstraintsStore
    ) JBOperatable(_operatorStore) {
        projects = _projects;
        directory = _directory;
        fundingCycleStore = _fundingCycleStore;
        tokenStore = _tokenStore;
        splitsStore = _splitsStore;
        fundAccessConstraintsStore = _fundAccessConstraintsStore;
    }

    //*********************************************************************//
    // --------------------- external transactions ----------------------- //
    //*********************************************************************//

    /// @notice Creates a project. This will mint an ERC-721 into the specified owner's account, configure a first funding cycle, and set up any splits.
    /// @dev Each operation within this transaction can be done in sequence separately.
    /// @dev Anyone can deploy a project on an owner's behalf.
    /// @param _owner The address to set as the owner of the project. The project ERC-721 will be owned by this address.
    /// @param _projectMetadata Metadata to associate with the project within a particular domain. This can be updated any time by the owner of the project.
    /// @param _configurations The funding cycle configurations to schedule.
    /// @param _terminals Payment terminals to add for the project.
    /// @param _memo A memo to pass along to the emitted event.
    /// @return projectId The ID of the project.
    function launchProjectFor(
        address _owner,
        JBProjectMetadata calldata _projectMetadata,
        JBFundingCycleConfiguration[] calldata _configurations,
        IJBPaymentTerminal[] memory _terminals,
        string memory _memo
    ) external virtual override returns (uint256 projectId) {
        // Keep a reference to the directory.
        IJBDirectory _directory = directory;

        // Mint the project into the wallet of the owner.
        projectId = projects.createFor(_owner, _projectMetadata);

        // Set this contract as the project's controller in the directory.
        _directory.setControllerOf(projectId, address(this));

        // Configure the first funding cycle.
        uint256 _configuration = _configure(projectId, _configurations);

        // Add the provided terminals to the list of terminals.
        if (_terminals.length > 0) _directory.setTerminalsOf(projectId, _terminals);

        emit LaunchProject(_configuration, projectId, _memo, msg.sender);
    }

    /// @notice Creates a funding cycle for an already existing project ERC-721.
    /// @dev Each operation within this transaction can be done in sequence separately.
    /// @dev Only a project owner or operator can launch its funding cycles.
    /// @param _projectId The ID of the project to launch funding cycles for.
    /// @param _configurations The funding cycle configurations to schedule.
    /// @param _terminals Payment terminals to add for the project.
    /// @param _memo A memo to pass along to the emitted event.
    /// @return configured The configuration timestamp of the funding cycle that was successfully reconfigured.
    function launchFundingCyclesFor(
        uint256 _projectId,
        JBFundingCycleConfiguration[] calldata _configurations,
        IJBPaymentTerminal[] memory _terminals,
        string memory _memo
    )
        external
        virtual
        override
        requirePermission(projects.ownerOf(_projectId), _projectId, JBOperations.RECONFIGURE)
        returns (uint256 configured)
    {
        // If there is a previous configuration, reconfigureFundingCyclesOf should be called instead
        if (fundingCycleStore.latestConfigurationOf(_projectId) > 0) {
            revert FUNDING_CYCLE_ALREADY_LAUNCHED();
        }

        // Set this contract as the project's controller in the directory.
        directory.setControllerOf(_projectId, address(this));

        // Configure the first funding cycle.
        configured = _configure(_projectId, _configurations);

        // Add the provided terminals to the list of terminals.
        if (_terminals.length > 0) directory.setTerminalsOf(_projectId, _terminals);

        emit LaunchFundingCycles(configured, _projectId, _memo, msg.sender);
    }

    /// @notice Proposes a configuration of a subsequent funding cycle that will take effect once the current one expires if it is approved by the current funding cycle's ballot.
    /// @dev Only a project's owner or a designated operator can configure its funding cycles.
    /// @param _projectId The ID of the project whose funding cycles are being reconfigured.
    /// @param _configurations The funding cycle configurations to schedule.
    /// @param _memo A memo to pass along to the emitted event.
    /// @return configured The configuration timestamp of the funding cycle that was successfully reconfigured.
    function reconfigureFundingCyclesOf(
        uint256 _projectId,
        JBFundingCycleConfiguration[] calldata _configurations,
        string calldata _memo
    )
        external
        virtual
        override
        requirePermission(projects.ownerOf(_projectId), _projectId, JBOperations.RECONFIGURE)
        returns (uint256 configured)
    {
        // Configure the next funding cycle.
        configured = _configure(_projectId, _configurations);

        emit ReconfigureFundingCycles(configured, _projectId, _memo, msg.sender);
    }

    /// @notice Mint new token supply into an account, and optionally reserve a supply to be distributed according to the project's current funding cycle configuration.
    /// @dev Only a project's owner, a designated operator, one of its terminals, or the current data source can mint its tokens.
    /// @param _projectId The ID of the project to which the tokens being minted belong.
    /// @param _tokenCount The amount of tokens to mint in total, counting however many should be reserved.
    /// @param _beneficiary The account that the tokens are being minted for.
    /// @param _memo A memo to pass along to the emitted event.
    /// @param _preferClaimedTokens A flag indicating whether a project's attached token contract should be minted if they have been issued.
    /// @param _useReservedRate Whether to use the current funding cycle's reserved rate in the mint calculation.
    /// @return beneficiaryTokenCount The amount of tokens minted for the beneficiary.
    function mintTokensOf(
        uint256 _projectId,
        uint256 _tokenCount,
        address _beneficiary,
        string calldata _memo,
        bool _preferClaimedTokens,
        bool _useReservedRate
    ) external virtual override returns (uint256 beneficiaryTokenCount) {
        // There should be tokens to mint.
        if (_tokenCount == 0) revert ZERO_TOKENS_TO_MINT();

        // Define variables that will be needed outside scoped section below.
        // Keep a reference to the reserved rate to use
        uint256 _reservedRate;

        // Scoped section prevents stack too deep. `_fundingCycle` only used within scope.
        {
            // Get a reference to the project's current funding cycle.
            JBFundingCycle memory _fundingCycle = fundingCycleStore.currentOf(_projectId);

            // Minting limited to: project owner, authorized callers, project terminal and current funding cycle data source
            _requirePermissionAllowingOverride(
                projects.ownerOf(_projectId),
                _projectId,
                JBOperations.MINT,
                directory.isTerminalOf(_projectId, IJBPaymentTerminal(msg.sender))
                    || msg.sender == address(_fundingCycle.dataSource())
            );

            // If the message sender is not a terminal or a datasource, the current funding cycle must allow minting.
            if (
                !_fundingCycle.mintingAllowed()
                    && !directory.isTerminalOf(_projectId, IJBPaymentTerminal(msg.sender))
                    && msg.sender != address(_fundingCycle.dataSource())
            ) revert MINT_NOT_ALLOWED_AND_NOT_TERMINAL_DELEGATE();

            // Determine the reserved rate to use.
            _reservedRate = _useReservedRate ? _fundingCycle.reservedRate() : 0;

            // Override the claimed token preference with the funding cycle value.
            _preferClaimedTokens = _preferClaimedTokens == true
                ? _preferClaimedTokens
                : _fundingCycle.preferClaimedTokenOverride();
        }

        if (_reservedRate != JBConstants.MAX_RESERVED_RATE) {
            // The unreserved token count that will be minted for the beneficiary.
            beneficiaryTokenCount = PRBMath.mulDiv(
                _tokenCount,
                JBConstants.MAX_RESERVED_RATE - _reservedRate,
                JBConstants.MAX_RESERVED_RATE
            );

            // Mint the tokens.
            tokenStore.mintFor(
                _beneficiary, _projectId, beneficiaryTokenCount, _preferClaimedTokens
            );
        }

        // Add reserved tokens if needed
        if (_reservedRate > 0) {
            reservedTokenBalanceOf[_projectId] += _tokenCount - beneficiaryTokenCount;
        }

        emit MintTokens(
            _beneficiary,
            _projectId,
            _tokenCount,
            beneficiaryTokenCount,
            _memo,
            _reservedRate,
            msg.sender
        );
    }

    /// @notice Burns a token holder's supply.
    /// @dev Only a token's holder, a designated operator, or a project's terminal can burn it.
    /// @param _holder The account that is having its tokens burned.
    /// @param _projectId The ID of the project to which the tokens being burned belong.
    /// @param _tokenCount The number of tokens to burn.
    /// @param _memo A memo to pass along to the emitted event.
    /// @param _preferClaimedTokens A flag indicating whether a project's attached token contract should be burned first if they have been issued.
    function burnTokensOf(
        address _holder,
        uint256 _projectId,
        uint256 _tokenCount,
        string calldata _memo,
        bool _preferClaimedTokens
    )
        external
        virtual
        override
        requirePermissionAllowingOverride(
            _holder,
            _projectId,
            JBOperations.BURN,
            directory.isTerminalOf(_projectId, IJBPaymentTerminal(msg.sender))
        )
    {
        // There should be tokens to burn
        if (_tokenCount == 0) revert NO_BURNABLE_TOKENS();

        // Get a reference to the project's current funding cycle.
        JBFundingCycle memory _fundingCycle = fundingCycleStore.currentOf(_projectId);

        // If the message sender is a terminal, the current funding cycle must not be paused.
        if (
            _fundingCycle.burnPaused()
                && !directory.isTerminalOf(_projectId, IJBPaymentTerminal(msg.sender))
        ) revert BURN_PAUSED_AND_SENDER_NOT_VALID_TERMINAL_DELEGATE();

        // Burn the tokens.
        tokenStore.burnFrom(_holder, _projectId, _tokenCount, _preferClaimedTokens);

        emit BurnTokens(_holder, _projectId, _tokenCount, _memo, msg.sender);
    }

    /// @notice Distributes all outstanding reserved tokens for a project.
    /// @param _projectId The ID of the project to which the reserved tokens belong.
    /// @param _memo A memo to pass along to the emitted event.
    /// @return The amount of minted reserved tokens.
    function distributeReservedTokensOf(uint256 _projectId, string calldata _memo)
        external
        virtual
        override
        returns (uint256)
    {
        return _distributeReservedTokensOf(_projectId, _memo);
    }

    /// @notice Allows other controllers to signal to this one that a migration is expected for the specified project.
    /// @dev This controller should not yet be the project's controller.
    /// @param _projectId The ID of the project that will be migrated to this controller.
    /// @param _from The controller being migrated from.
    function prepForMigrationOf(uint256 _projectId, address _from) external virtual override {
        _projectId; // Prevents unused var compiler and natspec complaints.
        _from; // Prevents unused var compiler and natspec complaints.
    }

    /// @notice Allows a project to migrate from this controller to another.
    /// @dev Only a project's owner or a designated operator can migrate it.
    /// @param _projectId The ID of the project that will be migrated from this controller.
    /// @param _to The controller to which the project is migrating.
    function migrate(uint256 _projectId, IJBMigratable _to)
        external
        virtual
        override
        requirePermission(projects.ownerOf(_projectId), _projectId, JBOperations.MIGRATE_CONTROLLER)
    {
        // Keep a reference to the directory.
        IJBDirectory _directory = directory;

        // This controller must be the project's current controller.
        if (_directory.controllerOf(_projectId) != address(this)) revert NOT_CURRENT_CONTROLLER();

        // Get a reference to the project's current funding cycle.
        JBFundingCycle memory _fundingCycle = fundingCycleStore.currentOf(_projectId);

        // Migration must be allowed.
        if (!_fundingCycle.controllerMigrationAllowed()) revert MIGRATION_NOT_ALLOWED();

        // All reserved tokens must be minted before migrating.
        if (reservedTokenBalanceOf[_projectId] != 0) _distributeReservedTokensOf(_projectId, "");

        // Make sure the new controller is prepped for the migration.
        _to.prepForMigrationOf(_projectId, address(this));

        // Set the new controller.
        _directory.setControllerOf(_projectId, address(_to));

        emit Migrate(_projectId, _to, msg.sender);
    }

    //*********************************************************************//
    // ------------------------ internal functions ----------------------- //
    //*********************************************************************//

    /// @notice Distributes all outstanding reserved tokens for a project.
    /// @param _projectId The ID of the project to which the reserved tokens belong.
    /// @param _memo A memo to pass along to the emitted event.
    /// @return tokenCount The amount of minted reserved tokens.
    function _distributeReservedTokensOf(uint256 _projectId, string memory _memo)
        internal
        returns (uint256 tokenCount)
    {
        // Keep a reference to the token store.
        IJBTokenStore _tokenStore = tokenStore;

        // Get the current funding cycle to read the reserved rate from.
        JBFundingCycle memory _fundingCycle = fundingCycleStore.currentOf(_projectId);

        // Get a reference to the number of tokens that need to be minted.
        tokenCount = reservedTokenBalanceOf[_projectId];

        // Reset the reserved token balance
        reservedTokenBalanceOf[_projectId] = 0;

        // Get a reference to the project owner.
        address _owner = projects.ownerOf(_projectId);

        // Distribute tokens to splits and get a reference to the leftover amount to mint after all splits have gotten their share.
        uint256 _leftoverTokenCount = tokenCount == 0
            ? 0
            : _distributeToReservedTokenSplitsOf(
                _projectId, _fundingCycle.configuration, JBSplitsGroups.RESERVED_TOKENS, tokenCount
            );

        // Mint any leftover tokens to the project owner.
        if (_leftoverTokenCount > 0) {
            _tokenStore.mintFor(_owner, _projectId, _leftoverTokenCount, false);
        }

        emit DistributeReservedTokens(
            _fundingCycle.configuration,
            _fundingCycle.number,
            _projectId,
            _owner,
            tokenCount,
            _leftoverTokenCount,
            _memo,
            msg.sender
        );
    }

    /// @notice Distribute tokens to the splits according to the specified funding cycle configuration.
    /// @param _projectId The ID of the project for which reserved token splits are being distributed.
    /// @param _domain The domain of the splits to distribute the reserved tokens between.
    /// @param _group The group of the splits to distribute the reserved tokens between.
    /// @param _amount The total amount of tokens to mint.
    /// @return leftoverAmount If the splits percents dont add up to 100%, the leftover amount is returned.
    function _distributeToReservedTokenSplitsOf(
        uint256 _projectId,
        uint256 _domain,
        uint256 _group,
        uint256 _amount
    ) internal returns (uint256 leftoverAmount) {
        // Keep a reference to the token store.
        IJBTokenStore _tokenStore = tokenStore;

        // Set the leftover amount to the initial amount.
        leftoverAmount = _amount;

        // Get a reference to the project's reserved token splits.
        JBSplit[] memory _splits = splitsStore.splitsOf(_projectId, _domain, _group);

        //Transfer between all splits.
        for (uint256 _i; _i < _splits.length;) {
            // Get a reference to the split being iterated on.
            JBSplit memory _split = _splits[_i];

            // The amount to send towards the split.
            uint256 _tokenCount =
                PRBMath.mulDiv(_amount, _split.percent, JBConstants.SPLITS_TOTAL_PERCENT);

            // Mints tokens for the split if needed.
            if (_tokenCount > 0) {
                _tokenStore.mintFor(
                    // If an allocator is set in the splits, set it as the beneficiary.
                    // Otherwise if a projectId is set in the split, set the project's owner as the beneficiary.
                    // If the split has a beneficiary send to the split's beneficiary. Otherwise send to the msg.sender.
                    _split.allocator != IJBSplitAllocator(address(0))
                        ? address(_split.allocator)
                        : _split.projectId != 0
                            ? projects.ownerOf(_split.projectId)
                            : _split.beneficiary != address(0) ? _split.beneficiary : msg.sender,
                    _projectId,
                    _tokenCount,
                    _split.preferClaimed
                );

                // If there's an allocator set, trigger its `allocate` function.
                if (_split.allocator != IJBSplitAllocator(address(0))) {
                    _split.allocator.allocate(
                        JBSplitAllocationData(
                            address(_tokenStore.tokenOf(_projectId)),
                            _tokenCount,
                            18,
                            _projectId,
                            _group,
                            _split
                        )
                    );
                }

                // Subtract from the amount to be sent to the beneficiary.
                leftoverAmount = leftoverAmount - _tokenCount;
            }

            emit DistributeToReservedTokenSplit(
                _projectId, _domain, _group, _split, _tokenCount, msg.sender
            );

            unchecked {
                ++_i;
            }
        }
    }

    /// @notice Configures a funding cycle and stores information pertinent to the configuration.
    /// @param _projectId The ID of the project whose funding cycles are being reconfigured.
    /// @param _configurations The funding cycle configurations to schedule.
    /// @return configured The configuration timestamp of the funding cycle that was successfully reconfigured.
    function _configure(uint256 _projectId, JBFundingCycleConfiguration[] calldata _configurations)
        internal
        returns (uint256 configured)
    {
        // Keep a reference to the configuration being iterated on.
        JBFundingCycleConfiguration memory _configuration;

        // Keep a reference to the number of configurations being scheduled.
        uint256 _numberOfConfigurations = _configurations.length;

        for (uint256 _i; _i < _numberOfConfigurations;) {
            // Get a reference to the configuration being iterated on.
            _configuration = _configurations[_i];

            // Make sure the provided reserved rate is valid.
            if (_configuration.metadata.reservedRate > JBConstants.MAX_RESERVED_RATE) {
                revert INVALID_RESERVED_RATE();
            }

            // Make sure the provided redemption rate is valid.
            if (_configuration.metadata.redemptionRate > JBConstants.MAX_REDEMPTION_RATE) {
                revert INVALID_REDEMPTION_RATE();
            }

<<<<<<< HEAD
            // Make sure the provided base currency is valid.
            if (_configuration.metadata.baseCurrency > type(uint24).max) {
                revert INVALID_BASE_CURRENCY();
=======
            // Make sure the provided ballot redemption rate is valid.
            if (_configuration.metadata.ballotRedemptionRate > JBConstants.MAX_REDEMPTION_RATE) {
                revert INVALID_BALLOT_REDEMPTION_RATE();
>>>>>>> 6c94c32e
            }

            // Configure the funding cycle's properties.
            JBFundingCycle memory _fundingCycle = fundingCycleStore.configureFor(
                _projectId,
                _configuration.data,
                JBFundingCycleMetadataResolver.packFundingCycleMetadata(_configuration.metadata),
                _configuration.mustStartAtOrAfter
            );

            // Set splits for the group.
            splitsStore.set(_projectId, _fundingCycle.configuration, _configuration.groupedSplits);

            // Set the funds access constraints.
            fundAccessConstraintsStore.setFor(
                _projectId, _fundingCycle.configuration, _configuration.fundAccessConstraints
            );

            // Return the configured timestamp if this is the last configuration being scheduled.
            if (_i == _numberOfConfigurations - 1) configured = _fundingCycle.configuration;

            unchecked {
                ++_i;
            }
        }
    }
}<|MERGE_RESOLUTION|>--- conflicted
+++ resolved
@@ -1,688 +1,685 @@
 // SPDX-License-Identifier: MIT
 pragma solidity ^0.8.16;
 
-import {ERC165} from "@openzeppelin/contracts/utils/introspection/ERC165.sol";
-import {IERC165} from "@openzeppelin/contracts/utils/introspection/IERC165.sol";
-import {PRBMath} from "@paulrberg/contracts/math/PRBMath.sol";
-import {JBOperatable} from "./abstract/JBOperatable.sol";
-import {JBBallotState} from "./enums/JBBallotState.sol";
-import {IJBController3_1} from "./interfaces/IJBController3_1.sol";
-import {IJBDirectory} from "./interfaces/IJBDirectory.sol";
-import {IJBFundAccessConstraintsStore} from "./interfaces/IJBFundAccessConstraintsStore.sol";
-import {IJBFundingCycleStore} from "./interfaces/IJBFundingCycleStore.sol";
-import {IJBMigratable} from "./interfaces/IJBMigratable.sol";
-import {IJBOperatable} from "./interfaces/IJBOperatable.sol";
-import {IJBOperatorStore} from "./interfaces/IJBOperatorStore.sol";
-import {IJBPaymentTerminal} from "./interfaces/IJBPaymentTerminal.sol";
-import {IJBProjects} from "./interfaces/IJBProjects.sol";
-import {IJBSplitAllocator} from "./interfaces/IJBSplitAllocator.sol";
-import {IJBSplitsStore} from "./interfaces/IJBSplitsStore.sol";
-import {IJBTokenStore} from "./interfaces/IJBTokenStore.sol";
-import {JBConstants} from "./libraries/JBConstants.sol";
-import {JBFundingCycleMetadataResolver} from "./libraries/JBFundingCycleMetadataResolver.sol";
-import {JBOperations} from "./libraries/JBOperations.sol";
-import {JBSplitsGroups} from "./libraries/JBSplitsGroups.sol";
-<<<<<<< HEAD
-import {JBFundingCycle} from "./structs/JBFundingCycle.sol";
-import {JBFundingCycleConfiguration} from "./structs/JBFundingCycleConfiguration.sol";
-import {JBFundingCycleMetadata} from "./structs/JBFundingCycleMetadata.sol";
-import {JBProjectMetadata} from "./structs/JBProjectMetadata.sol";
-import {JBSplit} from "./structs/JBSplit.sol";
-import {JBSplitAllocationData} from "./structs/JBSplitAllocationData.sol";
-=======
-import {JBSplitAllocationData} from "./structs/JBSplitAllocationData.sol";
-import {JBFundAccessConstraints} from "./structs/JBFundAccessConstraints.sol";
-import {JBFundingCycle} from "./structs/JBFundingCycle.sol";
-import {JBFundingCycleConfiguration} from "./structs/JBFundingCycleConfiguration.sol";
-import {JBFundingCycleData} from "./structs/JBFundingCycleData.sol";
-import {JBFundingCycleMetadata} from "./structs/JBFundingCycleMetadata.sol";
-import {JBGroupedSplits} from "./structs/JBGroupedSplits.sol";
-import {JBProjectMetadata} from "./structs/JBProjectMetadata.sol";
-import {JBSplit} from "./structs/JBSplit.sol";
->>>>>>> 6c94c32e
+import {ERC165} from '@openzeppelin/contracts/utils/introspection/ERC165.sol';
+import {IERC165} from '@openzeppelin/contracts/utils/introspection/IERC165.sol';
+import {PRBMath} from '@paulrberg/contracts/math/PRBMath.sol';
+import {JBOperatable} from './abstract/JBOperatable.sol';
+import {JBBallotState} from './enums/JBBallotState.sol';
+import {IJBController3_1} from './interfaces/IJBController3_1.sol';
+import {IJBDirectory} from './interfaces/IJBDirectory.sol';
+import {IJBFundAccessConstraintsStore} from './interfaces/IJBFundAccessConstraintsStore.sol';
+import {IJBFundingCycleStore} from './interfaces/IJBFundingCycleStore.sol';
+import {IJBMigratable} from './interfaces/IJBMigratable.sol';
+import {IJBOperatable} from './interfaces/IJBOperatable.sol';
+import {IJBOperatorStore} from './interfaces/IJBOperatorStore.sol';
+import {IJBPaymentTerminal} from './interfaces/IJBPaymentTerminal.sol';
+import {IJBProjects} from './interfaces/IJBProjects.sol';
+import {IJBSplitAllocator} from './interfaces/IJBSplitAllocator.sol';
+import {IJBSplitsStore} from './interfaces/IJBSplitsStore.sol';
+import {IJBTokenStore} from './interfaces/IJBTokenStore.sol';
+import {JBConstants} from './libraries/JBConstants.sol';
+import {JBFundingCycleMetadataResolver} from './libraries/JBFundingCycleMetadataResolver.sol';
+import {JBOperations} from './libraries/JBOperations.sol';
+import {JBSplitsGroups} from './libraries/JBSplitsGroups.sol';
+import {JBFundingCycle} from './structs/JBFundingCycle.sol';
+import {JBFundingCycleConfiguration} from './structs/JBFundingCycleConfiguration.sol';
+import {JBFundingCycleMetadata} from './structs/JBFundingCycleMetadata.sol';
+import {JBProjectMetadata} from './structs/JBProjectMetadata.sol';
+import {JBSplit} from './structs/JBSplit.sol';
+import {JBSplitAllocationData} from './structs/JBSplitAllocationData.sol';
 
 /// @notice Stitches together funding cycles and project tokens, making sure all activity is accounted for and correct.
 contract JBController3_1 is JBOperatable, ERC165, IJBController3_1, IJBMigratable {
-    // A library that parses the packed funding cycle metadata into a more friendly format.
-    using JBFundingCycleMetadataResolver for JBFundingCycle;
-
-    //*********************************************************************//
-    // --------------------------- custom errors ------------------------- //
-    //*********************************************************************//
-<<<<<<< HEAD
-
-    error BURN_PAUSED_AND_SENDER_NOT_VALID_TERMINAL_DELEGATE();
-    error FUNDING_CYCLE_ALREADY_LAUNCHED();
-    error INVALID_BASE_CURRENCY();
-=======
-    error BURN_PAUSED_AND_SENDER_NOT_VALID_TERMINAL_DELEGATE();
-    error FUNDING_CYCLE_ALREADY_LAUNCHED();
-    error INVALID_BALLOT_REDEMPTION_RATE();
->>>>>>> 6c94c32e
-    error INVALID_REDEMPTION_RATE();
-    error INVALID_RESERVED_RATE();
-    error MIGRATION_NOT_ALLOWED();
-    error MINT_NOT_ALLOWED_AND_NOT_TERMINAL_DELEGATE();
-    error NO_BURNABLE_TOKENS();
-    error NOT_CURRENT_CONTROLLER();
-    error ZERO_TOKENS_TO_MINT();
-
-    //*********************************************************************//
-    // --------------- public immutable stored properties ---------------- //
-    //*********************************************************************//
-
-    /// @notice Mints ERC-721's that represent project ownership.
-    IJBProjects public immutable override projects;
-
-    /// @notice The contract storing all funding cycle configurations.
-    IJBFundingCycleStore public immutable override fundingCycleStore;
-
-    /// @notice The contract that manages token minting and burning.
-    IJBTokenStore public immutable override tokenStore;
-
-    /// @notice The contract that stores splits for each project.
-    IJBSplitsStore public immutable override splitsStore;
-
-    /// @notice A contract that stores fund access constraints for each project.
-    IJBFundAccessConstraintsStore public immutable override fundAccessConstraintsStore;
-
-    /// @notice The directory of terminals and controllers for projects.
-    IJBDirectory public immutable override directory;
-
-    //*********************************************************************//
-    // --------------------- public stored properties -------------------- //
-    //*********************************************************************//
-
-    /// @notice The current undistributed reserved token balance of.
-    mapping(uint256 => uint256) public override reservedTokenBalanceOf;
-
-    //*********************************************************************//
-    // ------------------------- external views -------------------------- //
-    //*********************************************************************//
-
-    /// @notice A project's funding cycle for the specified configuration along with its metadata.
-    /// @param _projectId The ID of the project to which the funding cycle belongs.
-    /// @return fundingCycle The funding cycle.
-    /// @return metadata The funding cycle's metadata.
-    function getFundingCycleOf(uint256 _projectId, uint256 _configuration)
-        external
-        view
-        override
-        returns (JBFundingCycle memory fundingCycle, JBFundingCycleMetadata memory metadata)
+  // A library that parses the packed funding cycle metadata into a more friendly format.
+  using JBFundingCycleMetadataResolver for JBFundingCycle;
+
+  //*********************************************************************//
+  // --------------------------- custom errors ------------------------- //
+  //*********************************************************************//
+
+  error BURN_PAUSED_AND_SENDER_NOT_VALID_TERMINAL_DELEGATE();
+  error FUNDING_CYCLE_ALREADY_LAUNCHED();
+  error INVALID_BASE_CURRENCY();
+  error INVALID_REDEMPTION_RATE();
+  error INVALID_RESERVED_RATE();
+  error MIGRATION_NOT_ALLOWED();
+  error MINT_NOT_ALLOWED_AND_NOT_TERMINAL_DELEGATE();
+  error NO_BURNABLE_TOKENS();
+  error NOT_CURRENT_CONTROLLER();
+  error ZERO_TOKENS_TO_MINT();
+
+  //*********************************************************************//
+  // --------------- public immutable stored properties ---------------- //
+  //*********************************************************************//
+
+  /// @notice Mints ERC-721's that represent project ownership.
+  IJBProjects public immutable override projects;
+
+  /// @notice The contract storing all funding cycle configurations.
+  IJBFundingCycleStore public immutable override fundingCycleStore;
+
+  /// @notice The contract that manages token minting and burning.
+  IJBTokenStore public immutable override tokenStore;
+
+  /// @notice The contract that stores splits for each project.
+  IJBSplitsStore public immutable override splitsStore;
+
+  /// @notice A contract that stores fund access constraints for each project.
+  IJBFundAccessConstraintsStore public immutable override fundAccessConstraintsStore;
+
+  /// @notice The directory of terminals and controllers for projects.
+  IJBDirectory public immutable override directory;
+
+  //*********************************************************************//
+  // --------------------- public stored properties -------------------- //
+  //*********************************************************************//
+
+  /// @notice The current undistributed reserved token balance of.
+  mapping(uint256 => uint256) public override reservedTokenBalanceOf;
+
+  //*********************************************************************//
+  // ------------------------- external views -------------------------- //
+  //*********************************************************************//
+
+  /// @notice A project's funding cycle for the specified configuration along with its metadata.
+  /// @param _projectId The ID of the project to which the funding cycle belongs.
+  /// @return fundingCycle The funding cycle.
+  /// @return metadata The funding cycle's metadata.
+  function getFundingCycleOf(
+    uint256 _projectId,
+    uint256 _configuration
+  )
+    external
+    view
+    override
+    returns (JBFundingCycle memory fundingCycle, JBFundingCycleMetadata memory metadata)
+  {
+    fundingCycle = fundingCycleStore.get(_projectId, _configuration);
+    metadata = fundingCycle.expandMetadata();
+  }
+
+  /// @notice A project's latest configured funding cycle along with its metadata and the ballot state of the configuration.
+  /// @param _projectId The ID of the project to which the funding cycle belongs.
+  /// @return fundingCycle The latest configured funding cycle.
+  /// @return metadata The latest configured funding cycle's metadata.
+  /// @return ballotState The state of the configuration.
+  function latestConfiguredFundingCycleOf(
+    uint256 _projectId
+  )
+    external
+    view
+    override
+    returns (
+      JBFundingCycle memory fundingCycle,
+      JBFundingCycleMetadata memory metadata,
+      JBBallotState ballotState
+    )
+  {
+    (fundingCycle, ballotState) = fundingCycleStore.latestConfiguredOf(_projectId);
+    metadata = fundingCycle.expandMetadata();
+  }
+
+  /// @notice A project's current funding cycle along with its metadata.
+  /// @param _projectId The ID of the project to which the funding cycle belongs.
+  /// @return fundingCycle The current funding cycle.
+  /// @return metadata The current funding cycle's metadata.
+  function currentFundingCycleOf(
+    uint256 _projectId
+  )
+    external
+    view
+    override
+    returns (JBFundingCycle memory fundingCycle, JBFundingCycleMetadata memory metadata)
+  {
+    fundingCycle = fundingCycleStore.currentOf(_projectId);
+    metadata = fundingCycle.expandMetadata();
+  }
+
+  /// @notice A project's queued funding cycle along with its metadata.
+  /// @param _projectId The ID of the project to which the funding cycle belongs.
+  /// @return fundingCycle The queued funding cycle.
+  /// @return metadata The queued funding cycle's metadata.
+  function queuedFundingCycleOf(
+    uint256 _projectId
+  )
+    external
+    view
+    override
+    returns (JBFundingCycle memory fundingCycle, JBFundingCycleMetadata memory metadata)
+  {
+    fundingCycle = fundingCycleStore.queuedOf(_projectId);
+    metadata = fundingCycle.expandMetadata();
+  }
+
+  //*********************************************************************//
+  // -------------------------- public views --------------------------- //
+  //*********************************************************************//
+
+  /// @notice Gets the current total amount of outstanding tokens for a project.
+  /// @param _projectId The ID of the project to get total outstanding tokens of.
+  /// @return The current total amount of outstanding tokens for the project.
+  function totalOutstandingTokensOf(uint256 _projectId) public view override returns (uint256) {
+    // Add the reserved tokens to the total supply.
+    return tokenStore.totalSupplyOf(_projectId) + reservedTokenBalanceOf[_projectId];
+  }
+
+  /// @notice Indicates if this contract adheres to the specified interface.
+  /// @dev See {IERC165-supportsInterface}.
+  /// @param _interfaceId The ID of the interface to check for adherance to.
+  /// @return A flag indicating if the provided interface ID is supported.
+  function supportsInterface(
+    bytes4 _interfaceId
+  ) public view virtual override(ERC165, IERC165) returns (bool) {
+    return
+      _interfaceId == type(IJBController3_1).interfaceId ||
+      _interfaceId == type(IJBMigratable).interfaceId ||
+      _interfaceId == type(IJBOperatable).interfaceId ||
+      super.supportsInterface(_interfaceId);
+  }
+
+  //*********************************************************************//
+  // ---------------------------- constructor -------------------------- //
+  //*********************************************************************//
+
+  /// @param _operatorStore A contract storing operator assignments.
+  /// @param _projects A contract which mints ERC-721's that represent project ownership and transfers.
+  /// @param _directory A contract storing directories of terminals and controllers for each project.
+  /// @param _fundingCycleStore A contract storing all funding cycle configurations.
+  /// @param _tokenStore A contract that manages token minting and burning.
+  /// @param _splitsStore A contract that stores splits for each project.
+  /// @param _fundAccessConstraintsStore A contract that stores fund access constraints for each project.
+  constructor(
+    IJBOperatorStore _operatorStore,
+    IJBProjects _projects,
+    IJBDirectory _directory,
+    IJBFundingCycleStore _fundingCycleStore,
+    IJBTokenStore _tokenStore,
+    IJBSplitsStore _splitsStore,
+    IJBFundAccessConstraintsStore _fundAccessConstraintsStore
+  ) JBOperatable(_operatorStore) {
+    projects = _projects;
+    directory = _directory;
+    fundingCycleStore = _fundingCycleStore;
+    tokenStore = _tokenStore;
+    splitsStore = _splitsStore;
+    fundAccessConstraintsStore = _fundAccessConstraintsStore;
+  }
+
+  //*********************************************************************//
+  // --------------------- external transactions ----------------------- //
+  //*********************************************************************//
+
+  /// @notice Creates a project. This will mint an ERC-721 into the specified owner's account, configure a first funding cycle, and set up any splits.
+  /// @dev Each operation within this transaction can be done in sequence separately.
+  /// @dev Anyone can deploy a project on an owner's behalf.
+  /// @param _owner The address to set as the owner of the project. The project ERC-721 will be owned by this address.
+  /// @param _projectMetadata Metadata to associate with the project within a particular domain. This can be updated any time by the owner of the project.
+  /// @param _configurations The funding cycle configurations to schedule.
+  /// @param _terminals Payment terminals to add for the project.
+  /// @param _memo A memo to pass along to the emitted event.
+  /// @return projectId The ID of the project.
+  function launchProjectFor(
+    address _owner,
+    JBProjectMetadata calldata _projectMetadata,
+    JBFundingCycleConfiguration[] calldata _configurations,
+    IJBPaymentTerminal[] memory _terminals,
+    string memory _memo
+  ) external virtual override returns (uint256 projectId) {
+    // Keep a reference to the directory.
+    IJBDirectory _directory = directory;
+
+    // Mint the project into the wallet of the owner.
+    projectId = projects.createFor(_owner, _projectMetadata);
+
+    // Set this contract as the project's controller in the directory.
+    _directory.setControllerOf(projectId, address(this));
+
+    // Configure the first funding cycle.
+    uint256 _configuration = _configure(projectId, _configurations);
+
+    // Add the provided terminals to the list of terminals.
+    if (_terminals.length > 0) _directory.setTerminalsOf(projectId, _terminals);
+
+    emit LaunchProject(_configuration, projectId, _memo, msg.sender);
+  }
+
+  /// @notice Creates a funding cycle for an already existing project ERC-721.
+  /// @dev Each operation within this transaction can be done in sequence separately.
+  /// @dev Only a project owner or operator can launch its funding cycles.
+  /// @param _projectId The ID of the project to launch funding cycles for.
+  /// @param _configurations The funding cycle configurations to schedule.
+  /// @param _terminals Payment terminals to add for the project.
+  /// @param _memo A memo to pass along to the emitted event.
+  /// @return configured The configuration timestamp of the funding cycle that was successfully reconfigured.
+  function launchFundingCyclesFor(
+    uint256 _projectId,
+    JBFundingCycleConfiguration[] calldata _configurations,
+    IJBPaymentTerminal[] memory _terminals,
+    string memory _memo
+  )
+    external
+    virtual
+    override
+    requirePermission(projects.ownerOf(_projectId), _projectId, JBOperations.RECONFIGURE)
+    returns (uint256 configured)
+  {
+    // If there is a previous configuration, reconfigureFundingCyclesOf should be called instead
+    if (fundingCycleStore.latestConfigurationOf(_projectId) > 0) {
+      revert FUNDING_CYCLE_ALREADY_LAUNCHED();
+    }
+
+    // Set this contract as the project's controller in the directory.
+    directory.setControllerOf(_projectId, address(this));
+
+    // Configure the first funding cycle.
+    configured = _configure(_projectId, _configurations);
+
+    // Add the provided terminals to the list of terminals.
+    if (_terminals.length > 0) directory.setTerminalsOf(_projectId, _terminals);
+
+    emit LaunchFundingCycles(configured, _projectId, _memo, msg.sender);
+  }
+
+  /// @notice Proposes a configuration of a subsequent funding cycle that will take effect once the current one expires if it is approved by the current funding cycle's ballot.
+  /// @dev Only a project's owner or a designated operator can configure its funding cycles.
+  /// @param _projectId The ID of the project whose funding cycles are being reconfigured.
+  /// @param _configurations The funding cycle configurations to schedule.
+  /// @param _memo A memo to pass along to the emitted event.
+  /// @return configured The configuration timestamp of the funding cycle that was successfully reconfigured.
+  function reconfigureFundingCyclesOf(
+    uint256 _projectId,
+    JBFundingCycleConfiguration[] calldata _configurations,
+    string calldata _memo
+  )
+    external
+    virtual
+    override
+    requirePermission(projects.ownerOf(_projectId), _projectId, JBOperations.RECONFIGURE)
+    returns (uint256 configured)
+  {
+    // Configure the next funding cycle.
+    configured = _configure(_projectId, _configurations);
+
+    emit ReconfigureFundingCycles(configured, _projectId, _memo, msg.sender);
+  }
+
+  /// @notice Mint new token supply into an account, and optionally reserve a supply to be distributed according to the project's current funding cycle configuration.
+  /// @dev Only a project's owner, a designated operator, one of its terminals, or the current data source can mint its tokens.
+  /// @param _projectId The ID of the project to which the tokens being minted belong.
+  /// @param _tokenCount The amount of tokens to mint in total, counting however many should be reserved.
+  /// @param _beneficiary The account that the tokens are being minted for.
+  /// @param _memo A memo to pass along to the emitted event.
+  /// @param _preferClaimedTokens A flag indicating whether a project's attached token contract should be minted if they have been issued.
+  /// @param _useReservedRate Whether to use the current funding cycle's reserved rate in the mint calculation.
+  /// @return beneficiaryTokenCount The amount of tokens minted for the beneficiary.
+  function mintTokensOf(
+    uint256 _projectId,
+    uint256 _tokenCount,
+    address _beneficiary,
+    string calldata _memo,
+    bool _preferClaimedTokens,
+    bool _useReservedRate
+  ) external virtual override returns (uint256 beneficiaryTokenCount) {
+    // There should be tokens to mint.
+    if (_tokenCount == 0) revert ZERO_TOKENS_TO_MINT();
+
+    // Define variables that will be needed outside scoped section below.
+    // Keep a reference to the reserved rate to use
+    uint256 _reservedRate;
+
+    // Scoped section prevents stack too deep. `_fundingCycle` only used within scope.
     {
-        fundingCycle = fundingCycleStore.get(_projectId, _configuration);
-        metadata = fundingCycle.expandMetadata();
+      // Get a reference to the project's current funding cycle.
+      JBFundingCycle memory _fundingCycle = fundingCycleStore.currentOf(_projectId);
+
+      // Minting limited to: project owner, authorized callers, project terminal and current funding cycle data source
+      _requirePermissionAllowingOverride(
+        projects.ownerOf(_projectId),
+        _projectId,
+        JBOperations.MINT,
+        directory.isTerminalOf(_projectId, IJBPaymentTerminal(msg.sender)) ||
+          msg.sender == address(_fundingCycle.dataSource())
+      );
+
+      // If the message sender is not a terminal or a datasource, the current funding cycle must allow minting.
+      if (
+        !_fundingCycle.mintingAllowed() &&
+        !directory.isTerminalOf(_projectId, IJBPaymentTerminal(msg.sender)) &&
+        msg.sender != address(_fundingCycle.dataSource())
+      ) revert MINT_NOT_ALLOWED_AND_NOT_TERMINAL_DELEGATE();
+
+      // Determine the reserved rate to use.
+      _reservedRate = _useReservedRate ? _fundingCycle.reservedRate() : 0;
+
+      // Override the claimed token preference with the funding cycle value.
+      _preferClaimedTokens = _preferClaimedTokens == true
+        ? _preferClaimedTokens
+        : _fundingCycle.preferClaimedTokenOverride();
     }
 
-    /// @notice A project's latest configured funding cycle along with its metadata and the ballot state of the configuration.
-    /// @param _projectId The ID of the project to which the funding cycle belongs.
-    /// @return fundingCycle The latest configured funding cycle.
-    /// @return metadata The latest configured funding cycle's metadata.
-    /// @return ballotState The state of the configuration.
-    function latestConfiguredFundingCycleOf(uint256 _projectId)
-        external
-        view
-        override
-        returns (
-            JBFundingCycle memory fundingCycle,
-            JBFundingCycleMetadata memory metadata,
-            JBBallotState ballotState
-        )
-    {
-        (fundingCycle, ballotState) = fundingCycleStore.latestConfiguredOf(_projectId);
-        metadata = fundingCycle.expandMetadata();
+    if (_reservedRate != JBConstants.MAX_RESERVED_RATE) {
+      // The unreserved token count that will be minted for the beneficiary.
+      beneficiaryTokenCount = PRBMath.mulDiv(
+        _tokenCount,
+        JBConstants.MAX_RESERVED_RATE - _reservedRate,
+        JBConstants.MAX_RESERVED_RATE
+      );
+
+      // Mint the tokens.
+      tokenStore.mintFor(_beneficiary, _projectId, beneficiaryTokenCount, _preferClaimedTokens);
     }
 
-    /// @notice A project's current funding cycle along with its metadata.
-    /// @param _projectId The ID of the project to which the funding cycle belongs.
-    /// @return fundingCycle The current funding cycle.
-    /// @return metadata The current funding cycle's metadata.
-    function currentFundingCycleOf(uint256 _projectId)
-        external
-        view
-        override
-        returns (JBFundingCycle memory fundingCycle, JBFundingCycleMetadata memory metadata)
-    {
-        fundingCycle = fundingCycleStore.currentOf(_projectId);
-        metadata = fundingCycle.expandMetadata();
+    // Add reserved tokens if needed
+    if (_reservedRate > 0) {
+      reservedTokenBalanceOf[_projectId] += _tokenCount - beneficiaryTokenCount;
     }
 
-    /// @notice A project's queued funding cycle along with its metadata.
-    /// @param _projectId The ID of the project to which the funding cycle belongs.
-    /// @return fundingCycle The queued funding cycle.
-    /// @return metadata The queued funding cycle's metadata.
-    function queuedFundingCycleOf(uint256 _projectId)
-        external
-        view
-        override
-        returns (JBFundingCycle memory fundingCycle, JBFundingCycleMetadata memory metadata)
-    {
-        fundingCycle = fundingCycleStore.queuedOf(_projectId);
-        metadata = fundingCycle.expandMetadata();
+    emit MintTokens(
+      _beneficiary,
+      _projectId,
+      _tokenCount,
+      beneficiaryTokenCount,
+      _memo,
+      _reservedRate,
+      msg.sender
+    );
+  }
+
+  /// @notice Burns a token holder's supply.
+  /// @dev Only a token's holder, a designated operator, or a project's terminal can burn it.
+  /// @param _holder The account that is having its tokens burned.
+  /// @param _projectId The ID of the project to which the tokens being burned belong.
+  /// @param _tokenCount The number of tokens to burn.
+  /// @param _memo A memo to pass along to the emitted event.
+  /// @param _preferClaimedTokens A flag indicating whether a project's attached token contract should be burned first if they have been issued.
+  function burnTokensOf(
+    address _holder,
+    uint256 _projectId,
+    uint256 _tokenCount,
+    string calldata _memo,
+    bool _preferClaimedTokens
+  )
+    external
+    virtual
+    override
+    requirePermissionAllowingOverride(
+      _holder,
+      _projectId,
+      JBOperations.BURN,
+      directory.isTerminalOf(_projectId, IJBPaymentTerminal(msg.sender))
+    )
+  {
+    // There should be tokens to burn
+    if (_tokenCount == 0) revert NO_BURNABLE_TOKENS();
+
+    // Get a reference to the project's current funding cycle.
+    JBFundingCycle memory _fundingCycle = fundingCycleStore.currentOf(_projectId);
+
+    // If the message sender is a terminal, the current funding cycle must not be paused.
+    if (
+      _fundingCycle.burnPaused() &&
+      !directory.isTerminalOf(_projectId, IJBPaymentTerminal(msg.sender))
+    ) revert BURN_PAUSED_AND_SENDER_NOT_VALID_TERMINAL_DELEGATE();
+
+    // Burn the tokens.
+    tokenStore.burnFrom(_holder, _projectId, _tokenCount, _preferClaimedTokens);
+
+    emit BurnTokens(_holder, _projectId, _tokenCount, _memo, msg.sender);
+  }
+
+  /// @notice Distributes all outstanding reserved tokens for a project.
+  /// @param _projectId The ID of the project to which the reserved tokens belong.
+  /// @param _memo A memo to pass along to the emitted event.
+  /// @return The amount of minted reserved tokens.
+  function distributeReservedTokensOf(
+    uint256 _projectId,
+    string calldata _memo
+  ) external virtual override returns (uint256) {
+    return _distributeReservedTokensOf(_projectId, _memo);
+  }
+
+  /// @notice Allows other controllers to signal to this one that a migration is expected for the specified project.
+  /// @dev This controller should not yet be the project's controller.
+  /// @param _projectId The ID of the project that will be migrated to this controller.
+  /// @param _from The controller being migrated from.
+  function prepForMigrationOf(uint256 _projectId, address _from) external virtual override {
+    _projectId; // Prevents unused var compiler and natspec complaints.
+    _from; // Prevents unused var compiler and natspec complaints.
+  }
+
+  /// @notice Allows a project to migrate from this controller to another.
+  /// @dev Only a project's owner or a designated operator can migrate it.
+  /// @param _projectId The ID of the project that will be migrated from this controller.
+  /// @param _to The controller to which the project is migrating.
+  function migrate(
+    uint256 _projectId,
+    IJBMigratable _to
+  )
+    external
+    virtual
+    override
+    requirePermission(projects.ownerOf(_projectId), _projectId, JBOperations.MIGRATE_CONTROLLER)
+  {
+    // Keep a reference to the directory.
+    IJBDirectory _directory = directory;
+
+    // This controller must be the project's current controller.
+    if (_directory.controllerOf(_projectId) != address(this)) revert NOT_CURRENT_CONTROLLER();
+
+    // Get a reference to the project's current funding cycle.
+    JBFundingCycle memory _fundingCycle = fundingCycleStore.currentOf(_projectId);
+
+    // Migration must be allowed.
+    if (!_fundingCycle.controllerMigrationAllowed()) revert MIGRATION_NOT_ALLOWED();
+
+    // All reserved tokens must be minted before migrating.
+    if (reservedTokenBalanceOf[_projectId] != 0) _distributeReservedTokensOf(_projectId, '');
+
+    // Make sure the new controller is prepped for the migration.
+    _to.prepForMigrationOf(_projectId, address(this));
+
+    // Set the new controller.
+    _directory.setControllerOf(_projectId, address(_to));
+
+    emit Migrate(_projectId, _to, msg.sender);
+  }
+
+  //*********************************************************************//
+  // ------------------------ internal functions ----------------------- //
+  //*********************************************************************//
+
+  /// @notice Distributes all outstanding reserved tokens for a project.
+  /// @param _projectId The ID of the project to which the reserved tokens belong.
+  /// @param _memo A memo to pass along to the emitted event.
+  /// @return tokenCount The amount of minted reserved tokens.
+  function _distributeReservedTokensOf(
+    uint256 _projectId,
+    string memory _memo
+  ) internal returns (uint256 tokenCount) {
+    // Keep a reference to the token store.
+    IJBTokenStore _tokenStore = tokenStore;
+
+    // Get the current funding cycle to read the reserved rate from.
+    JBFundingCycle memory _fundingCycle = fundingCycleStore.currentOf(_projectId);
+
+    // Get a reference to the number of tokens that need to be minted.
+    tokenCount = reservedTokenBalanceOf[_projectId];
+
+    // Reset the reserved token balance
+    reservedTokenBalanceOf[_projectId] = 0;
+
+    // Get a reference to the project owner.
+    address _owner = projects.ownerOf(_projectId);
+
+    // Distribute tokens to splits and get a reference to the leftover amount to mint after all splits have gotten their share.
+    uint256 _leftoverTokenCount = tokenCount == 0
+      ? 0
+      : _distributeToReservedTokenSplitsOf(
+        _projectId,
+        _fundingCycle.configuration,
+        JBSplitsGroups.RESERVED_TOKENS,
+        tokenCount
+      );
+
+    // Mint any leftover tokens to the project owner.
+    if (_leftoverTokenCount > 0) {
+      _tokenStore.mintFor(_owner, _projectId, _leftoverTokenCount, false);
     }
 
-    //*********************************************************************//
-    // -------------------------- public views --------------------------- //
-    //*********************************************************************//
-
-    /// @notice Gets the current total amount of outstanding tokens for a project.
-    /// @param _projectId The ID of the project to get total outstanding tokens of.
-    /// @return The current total amount of outstanding tokens for the project.
-    function totalOutstandingTokensOf(uint256 _projectId) public view override returns (uint256) {
-        // Add the reserved tokens to the total supply.
-        return tokenStore.totalSupplyOf(_projectId) + reservedTokenBalanceOf[_projectId];
+    emit DistributeReservedTokens(
+      _fundingCycle.configuration,
+      _fundingCycle.number,
+      _projectId,
+      _owner,
+      tokenCount,
+      _leftoverTokenCount,
+      _memo,
+      msg.sender
+    );
+  }
+
+  /// @notice Distribute tokens to the splits according to the specified funding cycle configuration.
+  /// @param _projectId The ID of the project for which reserved token splits are being distributed.
+  /// @param _domain The domain of the splits to distribute the reserved tokens between.
+  /// @param _group The group of the splits to distribute the reserved tokens between.
+  /// @param _amount The total amount of tokens to mint.
+  /// @return leftoverAmount If the splits percents dont add up to 100%, the leftover amount is returned.
+  function _distributeToReservedTokenSplitsOf(
+    uint256 _projectId,
+    uint256 _domain,
+    uint256 _group,
+    uint256 _amount
+  ) internal returns (uint256 leftoverAmount) {
+    // Keep a reference to the token store.
+    IJBTokenStore _tokenStore = tokenStore;
+
+    // Set the leftover amount to the initial amount.
+    leftoverAmount = _amount;
+
+    // Get a reference to the project's reserved token splits.
+    JBSplit[] memory _splits = splitsStore.splitsOf(_projectId, _domain, _group);
+
+    //Transfer between all splits.
+    for (uint256 _i; _i < _splits.length; ) {
+      // Get a reference to the split being iterated on.
+      JBSplit memory _split = _splits[_i];
+
+      // The amount to send towards the split.
+      uint256 _tokenCount = PRBMath.mulDiv(
+        _amount,
+        _split.percent,
+        JBConstants.SPLITS_TOTAL_PERCENT
+      );
+
+      // Mints tokens for the split if needed.
+      if (_tokenCount > 0) {
+        _tokenStore.mintFor(
+          // If an allocator is set in the splits, set it as the beneficiary.
+          // Otherwise if a projectId is set in the split, set the project's owner as the beneficiary.
+          // If the split has a beneficiary send to the split's beneficiary. Otherwise send to the msg.sender.
+          _split.allocator != IJBSplitAllocator(address(0))
+            ? address(_split.allocator)
+            : _split.projectId != 0
+            ? projects.ownerOf(_split.projectId)
+            : _split.beneficiary != address(0)
+            ? _split.beneficiary
+            : msg.sender,
+          _projectId,
+          _tokenCount,
+          _split.preferClaimed
+        );
+
+        // If there's an allocator set, trigger its `allocate` function.
+        if (_split.allocator != IJBSplitAllocator(address(0))) {
+          _split.allocator.allocate(
+            JBSplitAllocationData(
+              address(_tokenStore.tokenOf(_projectId)),
+              _tokenCount,
+              18,
+              _projectId,
+              _group,
+              _split
+            )
+          );
+        }
+
+        // Subtract from the amount to be sent to the beneficiary.
+        leftoverAmount = leftoverAmount - _tokenCount;
+      }
+
+      emit DistributeToReservedTokenSplit(
+        _projectId,
+        _domain,
+        _group,
+        _split,
+        _tokenCount,
+        msg.sender
+      );
+
+      unchecked {
+        ++_i;
+      }
     }
-
-    /// @notice Indicates if this contract adheres to the specified interface.
-    /// @dev See {IERC165-supportsInterface}.
-    /// @param _interfaceId The ID of the interface to check for adherance to.
-    /// @return A flag indicating if the provided interface ID is supported.
-    function supportsInterface(bytes4 _interfaceId)
-        public
-        view
-        virtual
-        override(ERC165, IERC165)
-        returns (bool)
-    {
-        return _interfaceId == type(IJBController3_1).interfaceId
-            || _interfaceId == type(IJBMigratable).interfaceId
-            || _interfaceId == type(IJBOperatable).interfaceId || super.supportsInterface(_interfaceId);
+  }
+
+  /// @notice Configures a funding cycle and stores information pertinent to the configuration.
+  /// @param _projectId The ID of the project whose funding cycles are being reconfigured.
+  /// @param _configurations The funding cycle configurations to schedule.
+  /// @return configured The configuration timestamp of the funding cycle that was successfully reconfigured.
+  function _configure(
+    uint256 _projectId,
+    JBFundingCycleConfiguration[] calldata _configurations
+  ) internal returns (uint256 configured) {
+    // Keep a reference to the configuration being iterated on.
+    JBFundingCycleConfiguration memory _configuration;
+
+    // Keep a reference to the number of configurations being scheduled.
+    uint256 _numberOfConfigurations = _configurations.length;
+
+    for (uint256 _i; _i < _numberOfConfigurations; ) {
+      // Get a reference to the configuration being iterated on.
+      _configuration = _configurations[_i];
+
+      // Make sure the provided reserved rate is valid.
+      if (_configuration.metadata.reservedRate > JBConstants.MAX_RESERVED_RATE) {
+        revert INVALID_RESERVED_RATE();
+      }
+
+      // Make sure the provided redemption rate is valid.
+      if (_configuration.metadata.redemptionRate > JBConstants.MAX_REDEMPTION_RATE) {
+        revert INVALID_REDEMPTION_RATE();
+      }
+
+      // Make sure the provided base currency is valid.
+      if (_configuration.metadata.baseCurrency > type(uint24).max) {
+        revert INVALID_BASE_CURRENCY();
+      }
+
+      // Configure the funding cycle's properties.
+      JBFundingCycle memory _fundingCycle = fundingCycleStore.configureFor(
+        _projectId,
+        _configuration.data,
+        JBFundingCycleMetadataResolver.packFundingCycleMetadata(_configuration.metadata),
+        _configuration.mustStartAtOrAfter
+      );
+
+      // Set splits for the group.
+      splitsStore.set(_projectId, _fundingCycle.configuration, _configuration.groupedSplits);
+
+      // Set the funds access constraints.
+      fundAccessConstraintsStore.setFor(
+        _projectId,
+        _fundingCycle.configuration,
+        _configuration.fundAccessConstraints
+      );
+
+      // Return the configured timestamp if this is the last configuration being scheduled.
+      if (_i == _numberOfConfigurations - 1) configured = _fundingCycle.configuration;
+
+      unchecked {
+        ++_i;
+      }
     }
-
-    //*********************************************************************//
-    // ---------------------------- constructor -------------------------- //
-    //*********************************************************************//
-
-    /// @param _operatorStore A contract storing operator assignments.
-    /// @param _projects A contract which mints ERC-721's that represent project ownership and transfers.
-    /// @param _directory A contract storing directories of terminals and controllers for each project.
-    /// @param _fundingCycleStore A contract storing all funding cycle configurations.
-    /// @param _tokenStore A contract that manages token minting and burning.
-    /// @param _splitsStore A contract that stores splits for each project.
-    /// @param _fundAccessConstraintsStore A contract that stores fund access constraints for each project.
-    constructor(
-        IJBOperatorStore _operatorStore,
-        IJBProjects _projects,
-        IJBDirectory _directory,
-        IJBFundingCycleStore _fundingCycleStore,
-        IJBTokenStore _tokenStore,
-        IJBSplitsStore _splitsStore,
-        IJBFundAccessConstraintsStore _fundAccessConstraintsStore
-    ) JBOperatable(_operatorStore) {
-        projects = _projects;
-        directory = _directory;
-        fundingCycleStore = _fundingCycleStore;
-        tokenStore = _tokenStore;
-        splitsStore = _splitsStore;
-        fundAccessConstraintsStore = _fundAccessConstraintsStore;
-    }
-
-    //*********************************************************************//
-    // --------------------- external transactions ----------------------- //
-    //*********************************************************************//
-
-    /// @notice Creates a project. This will mint an ERC-721 into the specified owner's account, configure a first funding cycle, and set up any splits.
-    /// @dev Each operation within this transaction can be done in sequence separately.
-    /// @dev Anyone can deploy a project on an owner's behalf.
-    /// @param _owner The address to set as the owner of the project. The project ERC-721 will be owned by this address.
-    /// @param _projectMetadata Metadata to associate with the project within a particular domain. This can be updated any time by the owner of the project.
-    /// @param _configurations The funding cycle configurations to schedule.
-    /// @param _terminals Payment terminals to add for the project.
-    /// @param _memo A memo to pass along to the emitted event.
-    /// @return projectId The ID of the project.
-    function launchProjectFor(
-        address _owner,
-        JBProjectMetadata calldata _projectMetadata,
-        JBFundingCycleConfiguration[] calldata _configurations,
-        IJBPaymentTerminal[] memory _terminals,
-        string memory _memo
-    ) external virtual override returns (uint256 projectId) {
-        // Keep a reference to the directory.
-        IJBDirectory _directory = directory;
-
-        // Mint the project into the wallet of the owner.
-        projectId = projects.createFor(_owner, _projectMetadata);
-
-        // Set this contract as the project's controller in the directory.
-        _directory.setControllerOf(projectId, address(this));
-
-        // Configure the first funding cycle.
-        uint256 _configuration = _configure(projectId, _configurations);
-
-        // Add the provided terminals to the list of terminals.
-        if (_terminals.length > 0) _directory.setTerminalsOf(projectId, _terminals);
-
-        emit LaunchProject(_configuration, projectId, _memo, msg.sender);
-    }
-
-    /// @notice Creates a funding cycle for an already existing project ERC-721.
-    /// @dev Each operation within this transaction can be done in sequence separately.
-    /// @dev Only a project owner or operator can launch its funding cycles.
-    /// @param _projectId The ID of the project to launch funding cycles for.
-    /// @param _configurations The funding cycle configurations to schedule.
-    /// @param _terminals Payment terminals to add for the project.
-    /// @param _memo A memo to pass along to the emitted event.
-    /// @return configured The configuration timestamp of the funding cycle that was successfully reconfigured.
-    function launchFundingCyclesFor(
-        uint256 _projectId,
-        JBFundingCycleConfiguration[] calldata _configurations,
-        IJBPaymentTerminal[] memory _terminals,
-        string memory _memo
-    )
-        external
-        virtual
-        override
-        requirePermission(projects.ownerOf(_projectId), _projectId, JBOperations.RECONFIGURE)
-        returns (uint256 configured)
-    {
-        // If there is a previous configuration, reconfigureFundingCyclesOf should be called instead
-        if (fundingCycleStore.latestConfigurationOf(_projectId) > 0) {
-            revert FUNDING_CYCLE_ALREADY_LAUNCHED();
-        }
-
-        // Set this contract as the project's controller in the directory.
-        directory.setControllerOf(_projectId, address(this));
-
-        // Configure the first funding cycle.
-        configured = _configure(_projectId, _configurations);
-
-        // Add the provided terminals to the list of terminals.
-        if (_terminals.length > 0) directory.setTerminalsOf(_projectId, _terminals);
-
-        emit LaunchFundingCycles(configured, _projectId, _memo, msg.sender);
-    }
-
-    /// @notice Proposes a configuration of a subsequent funding cycle that will take effect once the current one expires if it is approved by the current funding cycle's ballot.
-    /// @dev Only a project's owner or a designated operator can configure its funding cycles.
-    /// @param _projectId The ID of the project whose funding cycles are being reconfigured.
-    /// @param _configurations The funding cycle configurations to schedule.
-    /// @param _memo A memo to pass along to the emitted event.
-    /// @return configured The configuration timestamp of the funding cycle that was successfully reconfigured.
-    function reconfigureFundingCyclesOf(
-        uint256 _projectId,
-        JBFundingCycleConfiguration[] calldata _configurations,
-        string calldata _memo
-    )
-        external
-        virtual
-        override
-        requirePermission(projects.ownerOf(_projectId), _projectId, JBOperations.RECONFIGURE)
-        returns (uint256 configured)
-    {
-        // Configure the next funding cycle.
-        configured = _configure(_projectId, _configurations);
-
-        emit ReconfigureFundingCycles(configured, _projectId, _memo, msg.sender);
-    }
-
-    /// @notice Mint new token supply into an account, and optionally reserve a supply to be distributed according to the project's current funding cycle configuration.
-    /// @dev Only a project's owner, a designated operator, one of its terminals, or the current data source can mint its tokens.
-    /// @param _projectId The ID of the project to which the tokens being minted belong.
-    /// @param _tokenCount The amount of tokens to mint in total, counting however many should be reserved.
-    /// @param _beneficiary The account that the tokens are being minted for.
-    /// @param _memo A memo to pass along to the emitted event.
-    /// @param _preferClaimedTokens A flag indicating whether a project's attached token contract should be minted if they have been issued.
-    /// @param _useReservedRate Whether to use the current funding cycle's reserved rate in the mint calculation.
-    /// @return beneficiaryTokenCount The amount of tokens minted for the beneficiary.
-    function mintTokensOf(
-        uint256 _projectId,
-        uint256 _tokenCount,
-        address _beneficiary,
-        string calldata _memo,
-        bool _preferClaimedTokens,
-        bool _useReservedRate
-    ) external virtual override returns (uint256 beneficiaryTokenCount) {
-        // There should be tokens to mint.
-        if (_tokenCount == 0) revert ZERO_TOKENS_TO_MINT();
-
-        // Define variables that will be needed outside scoped section below.
-        // Keep a reference to the reserved rate to use
-        uint256 _reservedRate;
-
-        // Scoped section prevents stack too deep. `_fundingCycle` only used within scope.
-        {
-            // Get a reference to the project's current funding cycle.
-            JBFundingCycle memory _fundingCycle = fundingCycleStore.currentOf(_projectId);
-
-            // Minting limited to: project owner, authorized callers, project terminal and current funding cycle data source
-            _requirePermissionAllowingOverride(
-                projects.ownerOf(_projectId),
-                _projectId,
-                JBOperations.MINT,
-                directory.isTerminalOf(_projectId, IJBPaymentTerminal(msg.sender))
-                    || msg.sender == address(_fundingCycle.dataSource())
-            );
-
-            // If the message sender is not a terminal or a datasource, the current funding cycle must allow minting.
-            if (
-                !_fundingCycle.mintingAllowed()
-                    && !directory.isTerminalOf(_projectId, IJBPaymentTerminal(msg.sender))
-                    && msg.sender != address(_fundingCycle.dataSource())
-            ) revert MINT_NOT_ALLOWED_AND_NOT_TERMINAL_DELEGATE();
-
-            // Determine the reserved rate to use.
-            _reservedRate = _useReservedRate ? _fundingCycle.reservedRate() : 0;
-
-            // Override the claimed token preference with the funding cycle value.
-            _preferClaimedTokens = _preferClaimedTokens == true
-                ? _preferClaimedTokens
-                : _fundingCycle.preferClaimedTokenOverride();
-        }
-
-        if (_reservedRate != JBConstants.MAX_RESERVED_RATE) {
-            // The unreserved token count that will be minted for the beneficiary.
-            beneficiaryTokenCount = PRBMath.mulDiv(
-                _tokenCount,
-                JBConstants.MAX_RESERVED_RATE - _reservedRate,
-                JBConstants.MAX_RESERVED_RATE
-            );
-
-            // Mint the tokens.
-            tokenStore.mintFor(
-                _beneficiary, _projectId, beneficiaryTokenCount, _preferClaimedTokens
-            );
-        }
-
-        // Add reserved tokens if needed
-        if (_reservedRate > 0) {
-            reservedTokenBalanceOf[_projectId] += _tokenCount - beneficiaryTokenCount;
-        }
-
-        emit MintTokens(
-            _beneficiary,
-            _projectId,
-            _tokenCount,
-            beneficiaryTokenCount,
-            _memo,
-            _reservedRate,
-            msg.sender
-        );
-    }
-
-    /// @notice Burns a token holder's supply.
-    /// @dev Only a token's holder, a designated operator, or a project's terminal can burn it.
-    /// @param _holder The account that is having its tokens burned.
-    /// @param _projectId The ID of the project to which the tokens being burned belong.
-    /// @param _tokenCount The number of tokens to burn.
-    /// @param _memo A memo to pass along to the emitted event.
-    /// @param _preferClaimedTokens A flag indicating whether a project's attached token contract should be burned first if they have been issued.
-    function burnTokensOf(
-        address _holder,
-        uint256 _projectId,
-        uint256 _tokenCount,
-        string calldata _memo,
-        bool _preferClaimedTokens
-    )
-        external
-        virtual
-        override
-        requirePermissionAllowingOverride(
-            _holder,
-            _projectId,
-            JBOperations.BURN,
-            directory.isTerminalOf(_projectId, IJBPaymentTerminal(msg.sender))
-        )
-    {
-        // There should be tokens to burn
-        if (_tokenCount == 0) revert NO_BURNABLE_TOKENS();
-
-        // Get a reference to the project's current funding cycle.
-        JBFundingCycle memory _fundingCycle = fundingCycleStore.currentOf(_projectId);
-
-        // If the message sender is a terminal, the current funding cycle must not be paused.
-        if (
-            _fundingCycle.burnPaused()
-                && !directory.isTerminalOf(_projectId, IJBPaymentTerminal(msg.sender))
-        ) revert BURN_PAUSED_AND_SENDER_NOT_VALID_TERMINAL_DELEGATE();
-
-        // Burn the tokens.
-        tokenStore.burnFrom(_holder, _projectId, _tokenCount, _preferClaimedTokens);
-
-        emit BurnTokens(_holder, _projectId, _tokenCount, _memo, msg.sender);
-    }
-
-    /// @notice Distributes all outstanding reserved tokens for a project.
-    /// @param _projectId The ID of the project to which the reserved tokens belong.
-    /// @param _memo A memo to pass along to the emitted event.
-    /// @return The amount of minted reserved tokens.
-    function distributeReservedTokensOf(uint256 _projectId, string calldata _memo)
-        external
-        virtual
-        override
-        returns (uint256)
-    {
-        return _distributeReservedTokensOf(_projectId, _memo);
-    }
-
-    /// @notice Allows other controllers to signal to this one that a migration is expected for the specified project.
-    /// @dev This controller should not yet be the project's controller.
-    /// @param _projectId The ID of the project that will be migrated to this controller.
-    /// @param _from The controller being migrated from.
-    function prepForMigrationOf(uint256 _projectId, address _from) external virtual override {
-        _projectId; // Prevents unused var compiler and natspec complaints.
-        _from; // Prevents unused var compiler and natspec complaints.
-    }
-
-    /// @notice Allows a project to migrate from this controller to another.
-    /// @dev Only a project's owner or a designated operator can migrate it.
-    /// @param _projectId The ID of the project that will be migrated from this controller.
-    /// @param _to The controller to which the project is migrating.
-    function migrate(uint256 _projectId, IJBMigratable _to)
-        external
-        virtual
-        override
-        requirePermission(projects.ownerOf(_projectId), _projectId, JBOperations.MIGRATE_CONTROLLER)
-    {
-        // Keep a reference to the directory.
-        IJBDirectory _directory = directory;
-
-        // This controller must be the project's current controller.
-        if (_directory.controllerOf(_projectId) != address(this)) revert NOT_CURRENT_CONTROLLER();
-
-        // Get a reference to the project's current funding cycle.
-        JBFundingCycle memory _fundingCycle = fundingCycleStore.currentOf(_projectId);
-
-        // Migration must be allowed.
-        if (!_fundingCycle.controllerMigrationAllowed()) revert MIGRATION_NOT_ALLOWED();
-
-        // All reserved tokens must be minted before migrating.
-        if (reservedTokenBalanceOf[_projectId] != 0) _distributeReservedTokensOf(_projectId, "");
-
-        // Make sure the new controller is prepped for the migration.
-        _to.prepForMigrationOf(_projectId, address(this));
-
-        // Set the new controller.
-        _directory.setControllerOf(_projectId, address(_to));
-
-        emit Migrate(_projectId, _to, msg.sender);
-    }
-
-    //*********************************************************************//
-    // ------------------------ internal functions ----------------------- //
-    //*********************************************************************//
-
-    /// @notice Distributes all outstanding reserved tokens for a project.
-    /// @param _projectId The ID of the project to which the reserved tokens belong.
-    /// @param _memo A memo to pass along to the emitted event.
-    /// @return tokenCount The amount of minted reserved tokens.
-    function _distributeReservedTokensOf(uint256 _projectId, string memory _memo)
-        internal
-        returns (uint256 tokenCount)
-    {
-        // Keep a reference to the token store.
-        IJBTokenStore _tokenStore = tokenStore;
-
-        // Get the current funding cycle to read the reserved rate from.
-        JBFundingCycle memory _fundingCycle = fundingCycleStore.currentOf(_projectId);
-
-        // Get a reference to the number of tokens that need to be minted.
-        tokenCount = reservedTokenBalanceOf[_projectId];
-
-        // Reset the reserved token balance
-        reservedTokenBalanceOf[_projectId] = 0;
-
-        // Get a reference to the project owner.
-        address _owner = projects.ownerOf(_projectId);
-
-        // Distribute tokens to splits and get a reference to the leftover amount to mint after all splits have gotten their share.
-        uint256 _leftoverTokenCount = tokenCount == 0
-            ? 0
-            : _distributeToReservedTokenSplitsOf(
-                _projectId, _fundingCycle.configuration, JBSplitsGroups.RESERVED_TOKENS, tokenCount
-            );
-
-        // Mint any leftover tokens to the project owner.
-        if (_leftoverTokenCount > 0) {
-            _tokenStore.mintFor(_owner, _projectId, _leftoverTokenCount, false);
-        }
-
-        emit DistributeReservedTokens(
-            _fundingCycle.configuration,
-            _fundingCycle.number,
-            _projectId,
-            _owner,
-            tokenCount,
-            _leftoverTokenCount,
-            _memo,
-            msg.sender
-        );
-    }
-
-    /// @notice Distribute tokens to the splits according to the specified funding cycle configuration.
-    /// @param _projectId The ID of the project for which reserved token splits are being distributed.
-    /// @param _domain The domain of the splits to distribute the reserved tokens between.
-    /// @param _group The group of the splits to distribute the reserved tokens between.
-    /// @param _amount The total amount of tokens to mint.
-    /// @return leftoverAmount If the splits percents dont add up to 100%, the leftover amount is returned.
-    function _distributeToReservedTokenSplitsOf(
-        uint256 _projectId,
-        uint256 _domain,
-        uint256 _group,
-        uint256 _amount
-    ) internal returns (uint256 leftoverAmount) {
-        // Keep a reference to the token store.
-        IJBTokenStore _tokenStore = tokenStore;
-
-        // Set the leftover amount to the initial amount.
-        leftoverAmount = _amount;
-
-        // Get a reference to the project's reserved token splits.
-        JBSplit[] memory _splits = splitsStore.splitsOf(_projectId, _domain, _group);
-
-        //Transfer between all splits.
-        for (uint256 _i; _i < _splits.length;) {
-            // Get a reference to the split being iterated on.
-            JBSplit memory _split = _splits[_i];
-
-            // The amount to send towards the split.
-            uint256 _tokenCount =
-                PRBMath.mulDiv(_amount, _split.percent, JBConstants.SPLITS_TOTAL_PERCENT);
-
-            // Mints tokens for the split if needed.
-            if (_tokenCount > 0) {
-                _tokenStore.mintFor(
-                    // If an allocator is set in the splits, set it as the beneficiary.
-                    // Otherwise if a projectId is set in the split, set the project's owner as the beneficiary.
-                    // If the split has a beneficiary send to the split's beneficiary. Otherwise send to the msg.sender.
-                    _split.allocator != IJBSplitAllocator(address(0))
-                        ? address(_split.allocator)
-                        : _split.projectId != 0
-                            ? projects.ownerOf(_split.projectId)
-                            : _split.beneficiary != address(0) ? _split.beneficiary : msg.sender,
-                    _projectId,
-                    _tokenCount,
-                    _split.preferClaimed
-                );
-
-                // If there's an allocator set, trigger its `allocate` function.
-                if (_split.allocator != IJBSplitAllocator(address(0))) {
-                    _split.allocator.allocate(
-                        JBSplitAllocationData(
-                            address(_tokenStore.tokenOf(_projectId)),
-                            _tokenCount,
-                            18,
-                            _projectId,
-                            _group,
-                            _split
-                        )
-                    );
-                }
-
-                // Subtract from the amount to be sent to the beneficiary.
-                leftoverAmount = leftoverAmount - _tokenCount;
-            }
-
-            emit DistributeToReservedTokenSplit(
-                _projectId, _domain, _group, _split, _tokenCount, msg.sender
-            );
-
-            unchecked {
-                ++_i;
-            }
-        }
-    }
-
-    /// @notice Configures a funding cycle and stores information pertinent to the configuration.
-    /// @param _projectId The ID of the project whose funding cycles are being reconfigured.
-    /// @param _configurations The funding cycle configurations to schedule.
-    /// @return configured The configuration timestamp of the funding cycle that was successfully reconfigured.
-    function _configure(uint256 _projectId, JBFundingCycleConfiguration[] calldata _configurations)
-        internal
-        returns (uint256 configured)
-    {
-        // Keep a reference to the configuration being iterated on.
-        JBFundingCycleConfiguration memory _configuration;
-
-        // Keep a reference to the number of configurations being scheduled.
-        uint256 _numberOfConfigurations = _configurations.length;
-
-        for (uint256 _i; _i < _numberOfConfigurations;) {
-            // Get a reference to the configuration being iterated on.
-            _configuration = _configurations[_i];
-
-            // Make sure the provided reserved rate is valid.
-            if (_configuration.metadata.reservedRate > JBConstants.MAX_RESERVED_RATE) {
-                revert INVALID_RESERVED_RATE();
-            }
-
-            // Make sure the provided redemption rate is valid.
-            if (_configuration.metadata.redemptionRate > JBConstants.MAX_REDEMPTION_RATE) {
-                revert INVALID_REDEMPTION_RATE();
-            }
-
-<<<<<<< HEAD
-            // Make sure the provided base currency is valid.
-            if (_configuration.metadata.baseCurrency > type(uint24).max) {
-                revert INVALID_BASE_CURRENCY();
-=======
-            // Make sure the provided ballot redemption rate is valid.
-            if (_configuration.metadata.ballotRedemptionRate > JBConstants.MAX_REDEMPTION_RATE) {
-                revert INVALID_BALLOT_REDEMPTION_RATE();
->>>>>>> 6c94c32e
-            }
-
-            // Configure the funding cycle's properties.
-            JBFundingCycle memory _fundingCycle = fundingCycleStore.configureFor(
-                _projectId,
-                _configuration.data,
-                JBFundingCycleMetadataResolver.packFundingCycleMetadata(_configuration.metadata),
-                _configuration.mustStartAtOrAfter
-            );
-
-            // Set splits for the group.
-            splitsStore.set(_projectId, _fundingCycle.configuration, _configuration.groupedSplits);
-
-            // Set the funds access constraints.
-            fundAccessConstraintsStore.setFor(
-                _projectId, _fundingCycle.configuration, _configuration.fundAccessConstraints
-            );
-
-            // Return the configured timestamp if this is the last configuration being scheduled.
-            if (_i == _numberOfConfigurations - 1) configured = _fundingCycle.configuration;
-
-            unchecked {
-                ++_i;
-            }
-        }
-    }
+  }
 }