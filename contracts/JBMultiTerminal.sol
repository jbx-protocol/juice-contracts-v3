// SPDX-License-Identifier: MIT
pragma solidity ^0.8.16;

import {Ownable} from "@openzeppelin/contracts/access/Ownable.sol";
import {Address} from "@openzeppelin/contracts/utils/Address.sol";
import {Context} from "@openzeppelin/contracts/utils/Context.sol";
import {IERC165} from "@openzeppelin/contracts/utils/introspection/IERC165.sol";
import {IERC20} from "@openzeppelin/contracts/token/ERC20/IERC20.sol";
import {ERC2771Context} from "@openzeppelin/contracts/metatx/ERC2771Context.sol";
import {IERC20Metadata} from "@openzeppelin/contracts/token/ERC20/extensions/IERC20Metadata.sol";
import {SafeERC20} from "@openzeppelin/contracts/token/ERC20/utils/SafeERC20.sol";
import {ERC165Checker} from "@openzeppelin/contracts/utils/introspection/ERC165Checker.sol";
import {PRBMath} from "@paulrberg/contracts/math/PRBMath.sol";
import {IPermit2} from "@permit2/src/src/interfaces/IPermit2.sol";
import {IAllowanceTransfer} from "@permit2/src/src/interfaces/IPermit2.sol";
import {IJBController3_1} from "./interfaces/IJBController3_1.sol";
import {IJBDirectory} from "./interfaces/IJBDirectory.sol";
import {IJBSplitsStore} from "./interfaces/IJBSplitsStore.sol";
import {IJBOperatable} from "./interfaces/IJBOperatable.sol";
import {IJBOperatorStore} from "./interfaces/IJBOperatorStore.sol";
import {IJBPaymentTerminal} from "./interfaces/terminal/IJBPaymentTerminal.sol";
import {IJBProjects} from "./interfaces/IJBProjects.sol";
import {IJBTerminalStore} from "./interfaces/IJBTerminalStore.sol";
import {IJBSplitAllocator} from "./interfaces/IJBSplitAllocator.sol";
import {JBConstants} from "./libraries/JBConstants.sol";
import {JBFees} from "./libraries/JBFees.sol";
import {JBFundingCycleMetadataResolver} from "./libraries/JBFundingCycleMetadataResolver.sol";
import {JBMetadataResolver} from "./libraries/JBMetadataResolver.sol";
import {JBOperations} from "./libraries/JBOperations.sol";
import {JBTokens} from "./libraries/JBTokens.sol";
import {JBTokenStandards} from "./libraries/JBTokenStandards.sol";
import {JBDidRedeemData3_1_1} from "./structs/JBDidRedeemData3_1_1.sol";
import {JBDidPayData3_1_1} from "./structs/JBDidPayData3_1_1.sol";
import {JBFee} from "./structs/JBFee.sol";
import {JBFundingCycle} from "./structs/JBFundingCycle.sol";
import {JBPayDelegateAllocation3_1_1} from "./structs/JBPayDelegateAllocation3_1_1.sol";
import {JBRedemptionDelegateAllocation3_1_1} from
    "./structs/JBRedemptionDelegateAllocation3_1_1.sol";
import {JBSingleAllowanceData} from "./structs/JBSingleAllowanceData.sol";
import {JBSplit} from "./structs/JBSplit.sol";
import {JBSplitAllocationData} from "./structs/JBSplitAllocationData.sol";
import {JBAccountingContext} from "./structs/JBAccountingContext.sol";
import {JBAccountingContextConfig} from "./structs/JBAccountingContextConfig.sol";
import {JBTokenAmount} from "./structs/JBTokenAmount.sol";
import {JBOperatable} from "./abstract/JBOperatable.sol";
import {
    IJBMultiTerminal,
    IJBFeeTerminal,
    IJBPaymentTerminal,
    IJBRedemptionTerminal,
    IJBPayoutTerminal,
    IJBPermitPaymentTerminal
} from "./interfaces/terminal/IJBMultiTerminal.sol";

/// @notice Generic terminal managing all inflows and outflows of funds into the protocol ecosystem.
contract JBMultiTerminal is JBOperatable, Ownable, ERC2771Context, IJBMultiTerminal {
    // A library that parses the packed funding cycle metadata into a friendlier format.
    using JBFundingCycleMetadataResolver for JBFundingCycle;

    // A library that adds default safety checks to ERC20 functionality.
    using SafeERC20 for IERC20;

    //*********************************************************************//
    // --------------------------- custom errors ------------------------- //
    //*********************************************************************//

    error ACCOUNTING_CONTEXT_ALREADY_SET();
    error FEE_TOO_HIGH();
    error INADEQUATE_DISTRIBUTION_AMOUNT();
    error INADEQUATE_RECLAIM_AMOUNT();
    error INADEQUATE_TOKEN_COUNT();
    error NO_MSG_VALUE_ALLOWED();
    error PAY_TO_ZERO_ADDRESS();
    error PERMIT_ALLOWANCE_NOT_ENOUGH(uint256 transactionAmount, uint256 permitAllowance);
    error REDEEM_TO_ZERO_ADDRESS();
    error TERMINAL_TOKENS_INCOMPATIBLE();
    error TOKEN_NOT_ACCEPTED();

    //*********************************************************************//
    // --------------------- internal stored constants ------------------- //
    //*********************************************************************//

    /// @notice The fee beneficiary project ID is 1, as it should be the first project launched during the deployment process.
    uint256 internal constant _FEE_BENEFICIARY_PROJECT_ID = 1;

    //*********************************************************************//
    // --------------------- internal stored properties ------------------ //
    //*********************************************************************//

    /// @notice Context describing how a token is accounted for by a project.
    /// @custom:param _projectId The ID of the project to which the token accounting context applies.
    /// @custom:param _token The address of the token being accounted for.
    mapping(uint256 => mapping(address => JBAccountingContext)) internal
        _accountingContextForTokenOf;

    /// @notice A list of tokens accepted by each project.
    /// @custom:param _projectId The ID of the project to get a list of accepted tokens for.
    mapping(uint256 => JBAccountingContext[]) internal _accountingContextsOf;

    /// @notice Fees that are being held to be processed later.
    /// @custom:param _projectId The ID of the project for which fees are being held.
    /// @custom:param _token The token the fee is denominated in.
    mapping(uint256 => mapping(address => JBFee[])) internal _heldFeesOf;

    //*********************************************************************//
    // ------------------------- public constants ------------------------ //
    //*********************************************************************//

    /// @notice The platform fee percent.
    uint256 public constant override FEE = 25_000_000; // 2.5%

    //*********************************************************************//
    // ---------------- public immutable stored properties --------------- //
    //*********************************************************************//

    /// @notice Mints ERC-721's that represent project ownership and transfers.
    IJBProjects public immutable override PROJECTS;

    /// @notice The directory of terminals and controllers for PROJECTS.
    IJBDirectory public immutable override DIRECTORY;

    /// @notice The contract that stores splits for each project.
    IJBSplitsStore public immutable override SPLITS;

    /// @notice The contract that stores and manages the terminal's data.
    IJBTerminalStore public immutable override STORE;

    /// @notice The permit2 utility.
    IPermit2 public immutable override PERMIT2;

    //*********************************************************************//
    // --------------------- public stored properties -------------------- //
    //*********************************************************************//

    /// @notice Addresses that can be paid towards from this terminal without incurring a fee.
    /// @dev Only addresses that are considered to be contained within the ecosystem can be feeless. Funds sent outside the ecosystem may incur fees despite being stored as feeless.
    /// @custom:param _address The address that can be paid toward.
    mapping(address => bool) public override isFeelessAddress;

    //*********************************************************************//
    // ------------------------- external views -------------------------- //
    //*********************************************************************//

    /// @notice Information on how a project accounts for tokens.
    /// @param _projectId The ID of the project to get token accounting info for.
    /// @param _token The token to check the accounting info for.
    /// @return The token's accounting info of decimals for the token.
    function accountingContextForTokenOf(uint256 _projectId, address _token)
        external
        view
        override
        returns (JBAccountingContext memory)
    {
        return _accountingContextForTokenOf[_projectId][_token];
    }

    /// @notice The tokens accepted by a project.
    /// @param _projectId The ID of the project to get accepted tokens for.
    /// @return tokenContexts The contexts of the accepted tokens.
    function accountingContextsOf(uint256 _projectId)
        external
        view
        override
        returns (JBAccountingContext[] memory)
    {
        return _accountingContextsOf[_projectId];
    }

    /// @notice Gets the current overflowed amount in this terminal for a specified project, in terms of ETH.
    /// @dev The current overflow is represented as a fixed point number with 18 decimals.
    /// @param _projectId The ID of the project to get overflow for.
    /// @param _decimals The number of decimals included in the fixed point returned value.
    /// @param _currency The currency in which the ETH value is returned.
    /// @return The current amount of ETH overflow that project has in this terminal, as a fixed point number with 18 decimals.
    function currentOverflowOf(uint256 _projectId, uint256 _decimals, uint256 _currency)
        external
        view
        virtual
        override
        returns (uint256)
    {
        return STORE.currentOverflowOf(
            address(this), _projectId, _accountingContextsOf[_projectId], _decimals, _currency
        );
    }

    /// @notice The fees that are currently being held to be processed later for each project.
    /// @param _projectId The ID of the project for which fees are being held.
    /// @param _token The token the fees are held in.
    /// @return An array of fees that are being held.
    function heldFeesOf(uint256 _projectId, address _token) external view override returns (JBFee[] memory) {
        return _heldFeesOf[_projectId][_token];
    }

    //*********************************************************************//
    // -------------------------- public views --------------------------- //
    //*********************************************************************//

    /// @notice Indicates if this contract adheres to the specified interface.
    /// @dev See {IERC165-supportsInterface}.
    /// @param _interfaceId The ID of the interface to check for adherance to.
    /// @return A flag indicating if the provided interface ID is supported.
    function supportsInterface(bytes4 _interfaceId) public view virtual override returns (bool) {
        return _interfaceId == type(IJBPaymentTerminal).interfaceId
            || _interfaceId == type(IJBRedemptionTerminal).interfaceId
            || _interfaceId == type(IJBPayoutTerminal).interfaceId
            || _interfaceId == type(IJBPermitPaymentTerminal).interfaceId
            || _interfaceId == type(IJBMultiTerminal).interfaceId
            || _interfaceId == type(IJBFeeTerminal).interfaceId
            || _interfaceId == type(IERC165).interfaceId;
    }

    //*********************************************************************//
    // -------------------------- internal views ------------------------- //
    //*********************************************************************//

    /// @notice Checks the balance of tokens in this contract.
    /// @param _token The address of the token to which the balance applies.
    /// @return The contract's balance.
    function _balance(address _token) internal view virtual returns (uint256) {
        // If the token is ETH, assume the native token standard.
        return
            _token == JBTokens.ETH ? address(this).balance : IERC20(_token).balanceOf(address(this));
    }

    //*********************************************************************//
    // -------------------------- constructor ---------------------------- //
    //*********************************************************************//

    /// @param _operatorStore A contract storing operator assignments.
    /// @param _projects A contract which mints ERC-721's that represent project ownership and transfers.
    /// @param _directory A contract storing directories of terminals and controllers for each project.
    /// @param _splitsStore A contract that stores splits for each project.
    /// @param _store A contract that stores the terminal's data.
    /// @param _permit2 A permit2 utility.
    /// @param _owner The address that will own this contract.
    constructor(
        IJBOperatorStore _operatorStore,
        IJBProjects _projects,
        IJBDirectory _directory,
        IJBSplitsStore _splitsStore,
        IJBTerminalStore _store,
        IPermit2 _permit2,
        address _trustedForwarder,
        address _owner
    ) JBOperatable(_operatorStore) Ownable(_owner) ERC2771Context(_trustedForwarder) {
        PROJECTS = _projects;
        DIRECTORY = _directory;
        SPLITS = _splitsStore;
        STORE = _store;
        PERMIT2 = _permit2;
    }

    //*********************************************************************//
    // ---------------------- external transactions ---------------------- //
    //*********************************************************************//

    /// @notice Pay tokens to a project.
    /// @param _projectId The ID of the project being paid.
    /// @param _amount The amount of terminal tokens being received, as a fixed point number with the same amount of decimals as this terminal. If this terminal's token is ETH, this is ignored and msg.value is used in its place.
    /// @param _token The token being paid. This terminal ignores this property since it only manages one token.
    /// @param _beneficiary The address to mint tokens for and pass along to the funding cycle's data source and delegate.
    /// @param _minReturnedTokens The minimum number of project tokens expected in return, as a fixed point number with the same amount of decimals as this terminal.
    /// @param _memo A memo to pass along to the emitted event.
    /// @param _metadata Bytes to send along to the data source, delegate, and emitted event, if provided.
    /// @return The number of tokens minted for the beneficiary, as a fixed point number with 18 decimals.
    function pay(
        uint256 _projectId,
        address _token,
        uint256 _amount,
        address _beneficiary,
        uint256 _minReturnedTokens,
        string calldata _memo,
        bytes calldata _metadata
    ) external payable virtual override returns (uint256) {
        // Accept the funds.
        _amount = _acceptFundsFor(_projectId, _token, _amount, _metadata);

        // Pay the project.
        return _pay(
            _token,
            _amount,
            _msgSender(),
            _projectId,
            _beneficiary,
            _minReturnedTokens,
            _memo,
            _metadata
        );
    }

    /// @notice Receives funds belonging to the specified project.
    /// @param _projectId The ID of the project to which the funds received belong.
    /// @param _amount The amount of tokens to add, as a fixed point number with the same number of decimals as this terminal. If this is an ETH terminal, this is ignored and msg.value is used instead.
    /// @param _token The token being paid. This terminal ignores this property since it only manages one currency.
    /// @param _shouldRefundHeldFees A flag indicating if held fees should be refunded based on the amount being added.
    /// @param _memo A memo to pass along to the emitted event.
    /// @param _metadata Extra data to pass along to the emitted event.
    function addToBalanceOf(
        uint256 _projectId,
        address _token,
        uint256 _amount,
        bool _shouldRefundHeldFees,
        string calldata _memo,
        bytes calldata _metadata
    ) external payable virtual override {
        // Accept the funds.
        _amount = _acceptFundsFor(_projectId, _token, _amount, _metadata);

        // Add to balance.
        _addToBalanceOf(_projectId, _token, _amount, _shouldRefundHeldFees, _memo, _metadata);
    }

    /// @notice Holders can redeem their tokens to claim the project's overflowed tokens, or to trigger rules determined by the project's current funding cycle's data source.
    /// @dev Only a token holder or a designated operator can redeem its tokens.
    /// @param _holder The account to redeem tokens for.
    /// @param _projectId The ID of the project to which the tokens being redeemed belong.
    /// @param _tokenCount The number of project tokens to redeem, as a fixed point number with 18 decimals.
    /// @param _token The token being reclaimed. This terminal ignores this property since it only manages one token.
    /// @param _minReturnedTokens The minimum amount of terminal tokens expected in return, as a fixed point number with the same amount of decimals as the terminal.
    /// @param _beneficiary The address to send the terminal tokens to.
    /// @param _metadata Bytes to send along to the data source, delegate, and emitted event, if provided.
    /// @return reclaimAmount The amount of terminal tokens that the project tokens were redeemed for, as a fixed point number with 18 decimals.
    function redeemTokensOf(
        address _holder,
        uint256 _projectId,
        address _token,
        uint256 _tokenCount,
        uint256 _minReturnedTokens,
        address payable _beneficiary,
        bytes calldata _metadata
    )
        external
        virtual
        override
        requirePermission(_holder, _projectId, JBOperations.REDEEM_TOKENS)
        returns (uint256 reclaimAmount)
    {
        return _redeemTokensOf(
            _holder, _projectId, _token, _tokenCount, _minReturnedTokens, _beneficiary, _metadata
        );
    }

    /// @notice Distributes payouts for a project with the distribution limit of its current funding cycle.
    /// @dev Payouts are sent to the preprogrammed splits. Any leftover is sent to the project's owner.
    /// @dev Anyone can distribute payouts on a project's behalf. The project can preconfigure a wildcard split that is used to send funds to  _msgSender(). This can be used to incentivize calling this function.
    /// @dev All funds distributed outside of this contract or any feeless terminals incure the protocol fee.
    /// @param _projectId The ID of the project having its payouts distributed.
    /// @param _token The token being distributed. This terminal ignores this property since it only manages one token.
    /// @param _amount The amount of terminal tokens to distribute, as a fixed point number with same number of decimals as this terminal.
    /// @param _currency The expected currency of the amount being distributed. Must match the project's current funding cycle's distribution limit currency.
    /// @param _minReturnedTokens The minimum number of terminal tokens that the `_amount` should be valued at in terms of this terminal's currency, as a fixed point number with the same number of decimals as this terminal.
    /// @return netLeftoverDistributionAmount The amount that was sent to the project owner, as a fixed point number with the same amount of decimals as this terminal.
    function distributePayoutsOf(
        uint256 _projectId,
        address _token,
        uint256 _amount,
        uint256 _currency,
        uint256 _minReturnedTokens
    ) external virtual override returns (uint256 netLeftoverDistributionAmount) {
        return _distributePayoutsOf(_projectId, _token, _amount, _currency, _minReturnedTokens);
    }

    /// @notice Allows a project to send funds from its overflow up to the preconfigured allowance.
    /// @dev Only a project's owner or a designated operator can use its allowance.
    /// @dev Incurs the protocol fee.
    /// @param _projectId The ID of the project to use the allowance of.
    /// @param _token The token being distributed. This terminal ignores this property since it only manages one token.
    /// @param _amount The amount of terminal tokens to use from this project's current allowance, as a fixed point number with the same amount of decimals as this terminal.
    /// @param _currency The expected currency of the amount being distributed. Must match the project's current funding cycle's overflow allowance currency.
    /// @param _minReturnedTokens The minimum number of tokens that the `_amount` should be valued at in terms of this terminal's currency, as a fixed point number with 18 decimals.
    /// @param _beneficiary The address to send the funds to.
    /// @param _memo A memo to pass along to the emitted event.
    /// @return netDistributedAmount The amount of tokens that was distributed to the beneficiary, as a fixed point number with the same amount of decimals as the terminal.
    function useAllowanceOf(
        uint256 _projectId,
        address _token,
        uint256 _amount,
        uint256 _currency,
        uint256 _minReturnedTokens,
        address payable _beneficiary,
        string calldata _memo
    )
        external
        virtual
        override
        requirePermission(PROJECTS.ownerOf(_projectId), _projectId, JBOperations.USE_ALLOWANCE)
        returns (uint256 netDistributedAmount)
    {
        return _useAllowanceOf(
            _projectId, _token, _amount, _currency, _minReturnedTokens, _beneficiary, _memo
        );
    }

    /// @notice Allows a project owner to migrate its funds and operations to a new terminal that accepts the same token type.
    /// @dev Only a project's owner or a designated operator can migrate it.
    /// @param _projectId The ID of the project being migrated.
    /// @param _token The address of the token being migrated.
    /// @param _to The terminal contract that will gain the project's funds.
    /// @return balance The amount of funds that were migrated, as a fixed point number with the same amount of decimals as this terminal.
    function migrateBalanceOf(uint256 _projectId, address _token, IJBPaymentTerminal _to)
        external
        virtual
        override
        requirePermission(PROJECTS.ownerOf(_projectId), _projectId, JBOperations.MIGRATE_TERMINAL)
        returns (uint256 balance)
    {
        // The terminal being migrated to must accept the same token as this terminal.
        if (_to.accountingContextForTokenOf(_projectId, _token).decimals == 0) {
            revert TERMINAL_TOKENS_INCOMPATIBLE();
        }

        // Record the migration in the store.
        balance = STORE.recordMigration(_projectId, _token);

        // Transfer the balance if needed.
        if (balance != 0) {
            // Trigger any inherited pre-transfer logic.
            _beforeTransferFor(address(_to), _token, balance);

            // If this terminal's token is ETH, send it in msg.value.
            uint256 _payValue = _token == JBTokens.ETH ? balance : 0;

            // Withdraw the balance to transfer to the new terminal;
            _to.addToBalanceOf{value: _payValue}(_projectId, _token, balance, false, "", bytes(""));
        }

        emit Migrate(_projectId, _token, _to, balance, _msgSender());
    }

    /// @notice Process any fees that are being held for the project.
    /// @dev Only a project owner, an operator, or the contract's owner can process held fees.
    /// @param _projectId The ID of the project whos held fees should be processed.
    function processFees(uint256 _projectId, address _token)
        external
        virtual
        override
        requirePermissionAllowingOverride(
            PROJECTS.ownerOf(_projectId),
            _projectId,
            JBOperations.PROCESS_FEES,
            _msgSender() == owner()
        )
    {
        // Get a reference to the project's held fees.
        JBFee[] memory _heldFees = _heldFeesOf[_projectId][_token];

        // Delete the held fees.
        delete _heldFeesOf[_projectId][_token];

        // Keep a reference to the amount.
        uint256 _amount;

        // Keep a reference to the number of held fees.
        uint256 _numberOfHeldFees = _heldFees.length;

        // Keep a reference to the fee being iterated on.
        JBFee memory _heldFee;

        // Keep a reference to the terminal that'll receive the fees.
        IJBPaymentTerminal _feeTerminal =
            DIRECTORY.primaryTerminalOf(_FEE_BENEFICIARY_PROJECT_ID, _token);

        // Process each fee.
        for (uint256 _i; _i < _numberOfHeldFees;) {
            // Keep a reference to the held fee being iterated on.
            _heldFee = _heldFees[_i];

            // Get the fee amount.
            _amount = (_heldFee.fee == 0 ? 0 : JBFees.feeIn(_heldFee.amount, _heldFee.fee));

            // Process the fee.
            _processFee(_projectId, _token, _heldFee.amount, _heldFee.beneficiary, _feeTerminal, true);

            unchecked {
                ++_i;
            }
        }
    }

    /// @notice Sets whether projects operating on this terminal can pay towards the specified address without incurring a fee.
    /// @dev Only the owner of this contract can set addresses as feeless.
    /// @param _address The address that can be paid towards while still bypassing fees.
    /// @param _flag A flag indicating whether the terminal should be feeless or not.
    function setFeelessAddress(address _address, bool _flag) external virtual override onlyOwner {
        // Set the flag value.
        isFeelessAddress[_address] = _flag;

        emit SetFeelessAddress(_address, _flag, _msgSender());
    }

    /// @notice Sets accounting context for a token so that a project can begin accepting it.
    /// @dev Only a project owner, a designated operator, or a project's controller can set its accounting context.
    /// @param _projectId The ID of the project having its token accounting context set.
    /// @param _accountingContextConfigs The accounting contexts to set.
    function setAccountingContextsFor(
        uint256 _projectId,
        JBAccountingContextConfig[] calldata _accountingContextConfigs
    )
        external
        override
        requirePermissionAllowingOverride(
            PROJECTS.ownerOf(_projectId),
            _projectId,
            JBOperations.SET_ACCOUNTING_CONTEXT,
            _msgSender() == address(DIRECTORY.controllerOf(_projectId))
        )
    {
        // Keep a reference to the number of accounting context configurations.
        uint256 _numberOfAccountingContextsConfigs = _accountingContextConfigs.length;

        // Keep a reference to the accounting context being iterated on.
        JBAccountingContextConfig calldata _accountingContextConfig;

        // Set each accounting context.
        for (uint256 _i; _i < _numberOfAccountingContextsConfigs;) {
            // Set the accounting context being iterated on.
            _accountingContextConfig = _accountingContextConfigs[_i];

            // Get a storage reference to the currency accounting context for the token.
            JBAccountingContext storage _accountingContext =
                _accountingContextForTokenOf[_projectId][_accountingContextConfig.token];

            // Make sure the token accounting context isn't already set.
            if (_accountingContext.token != address(0)) {
                revert ACCOUNTING_CONTEXT_ALREADY_SET();
            }

            // Define the context from the config.
            _accountingContext.token = _accountingContextConfig.token;
            _accountingContext.decimals = _accountingContextConfig.standard
                == JBTokenStandards.NATIVE
                ? 18
                : IERC20Metadata(_accountingContextConfig.token).decimals();
            _accountingContext.currency = uint32(uint160(_accountingContextConfig.token));
            _accountingContext.standard = _accountingContextConfig.standard;

            // Add the token to the list of accepted tokens of the project.
            _accountingContextsOf[_projectId].push(_accountingContext);

            emit SetAccountingContext(
                _projectId, _accountingContextConfig.token, _accountingContext, _msgSender()
            );

            unchecked {
                ++_i;
            }
        }
    }

    /// @notice Process a fee of the specified amount from a project.
    /// @dev Only accepts calls from this terminal itself.
    /// @param _projectId The project ID the fee is being paid from.
    /// @param _token The token the fee is being paid in.
    /// @param _amount The fee amount, as a floating point number with 18 decimals.
    /// @param _beneficiary The address to mint the platform's tokens for.
    /// @param _feeTerminal The terminal that'll receive the fees. This'll be filled if one isn't provided.
    function executeProcessFee(
        uint256 _projectId,
        address _token,
        uint256 _amount,
        address _beneficiary,
        IJBPaymentTerminal _feeTerminal
    ) external {
        // NOTICE: May only be called by this terminal itself.
        require(msg.sender == address(this));

        if (address(_feeTerminal) == address(0))
            revert("Fee not accepted");

        // Trigger any inherited pre-transfer logic if funds will be transferred.
        if (address(_feeTerminal) != address(this))
            _beforeTransferFor(address(_feeTerminal), _token, _amount);

        // Keep a reference to the amount that'll be paid in.
        uint256 _payValue = _token == JBTokens.ETH ? _amount : 0;

        // Send the fee.
        // If this terminal's token is ETH, send it in msg.value.
        _feeTerminal.pay{value: _payValue}(
            _FEE_BENEFICIARY_PROJECT_ID,
            _token,
            _amount,
            _beneficiary,
            0,
            "",
            // Send the projectId in the metadata.
            bytes(abi.encodePacked(_projectId))
        );
    }

    /// @notice Pays out a split for a project's funding cycle configuration.
    /// @dev Only accepts calls from this terminal itself.
    /// @param _split The split to distribute payouts to.
    /// @param _projectId The ID of the project to which the split is originating.
    /// @param _token The address of the token being paid out.
    /// @param _amount The total amount being distributed to the split, as a fixed point number with the same number of decimals as this terminal.
    /// @param _feePercent The percent of fees to take, out of MAX_FEE.
    /// @return netPayoutAmount The amount sent to the split after subtracting fees.
    function executeDistribute(
        JBSplit calldata _split,
        uint256 _projectId,
        address _token,
        uint256 _amount,
        uint256 _feePercent,
        address _originalMessageSender
    ) external returns (uint256 netPayoutAmount) {
        // NOTICE: May only be called by this terminal itself.
        require(msg.sender == address(this));

        // By default, the net payout amount is the full amount. This will be adjusted if fees are taken.
        netPayoutAmount = _amount;

        // If there's an allocator set, transfer to its `allocate` function.
        if (_split.allocator != IJBSplitAllocator(address(0))) {
            // This distribution is eligible for a fee since the funds are leaving this contract and the allocator isn't listed as feeless.
            if (_feePercent != 0 && !isFeelessAddress[address(_split.allocator)]) {
                netPayoutAmount -= JBFees.feeIn(_amount, _feePercent);
            }

            // Create the data to send to the allocator.
            JBSplitAllocationData memory _data = JBSplitAllocationData({
                token: _token,
                amount: netPayoutAmount,
                decimals: _accountingContextForTokenOf[_projectId][_token].decimals,
                projectId: _projectId,
                group: uint256(uint160(_token)),
                split: _split
            });

            // Make sure that the address supports the allocator interface.
            if(ERC165Checker.supportsInterface(address(_split.allocator), type(IJBSplitAllocator).interfaceId))
                revert("165");

            // Trigger any inherited pre-transfer logic.
            _beforeTransferFor(address(_split.allocator), _token, netPayoutAmount);

            // If this terminal's token is ETH, send it in msg.value.
            _split.allocator.allocate{value: _token == JBTokens.ETH ? netPayoutAmount : 0}(_data);

            // Otherwise, if a project is specified, make a payment to it.
        } else if (_split.projectId != 0) {
            // Get a reference to the Juicebox terminal being used.
            IJBPaymentTerminal _terminal = DIRECTORY.primaryTerminalOf(_split.projectId, _token);

            // The project must have a terminal to send funds to.
            if(_terminal == IJBPaymentTerminal(address(0))) revert("404");

            // This distribution is eligible for a fee if the funds are leaving this contract and the terminal isn't listed as feeless.
            if (_terminal != this && _feePercent != 0 && !isFeelessAddress[address(_terminal)])
            {
                netPayoutAmount -= JBFees.feeIn(_amount, _feePercent);
            }

            // Trigger any inherited pre-transfer logic.
            _beforeTransferFor(address(_terminal), _token, netPayoutAmount);

            // Send the projectId in the metadata as a referral.
            bytes memory _metadata = bytes(abi.encodePacked(_projectId));

            // Add to balance if prefered.
            if (_split.preferAddToBalance) {
                _terminal.addToBalanceOf{value: _token == JBTokens.ETH ? netPayoutAmount : 0}(
                    _split.projectId,
                    _token,
                    netPayoutAmount,
                    false,
                    "",
                    _metadata
                );
            } else {
                _terminal.pay{value: _token == JBTokens.ETH ? netPayoutAmount : 0}(
                    _split.projectId,
                    _token,
                    netPayoutAmount,
                    _split.beneficiary != address(0) ? _split.beneficiary : _originalMessageSender,
                    0,
                    "",
                    _metadata
                );
            }
            
        } else {
            // This distribution is eligible for a fee since the funds are leaving this contract and the beneficiary isn't listed as feeless.
            // Don't enforce feeless address for the beneficiary since the funds are leaving the ecosystem.
            if (_feePercent != 0) {
                netPayoutAmount -= JBFees.feeIn(_amount, _feePercent);
            }

            // If there's a beneficiary, send the funds directly to the beneficiary. Otherwise send to the msg.sender.
            _transferFor(
                address(this),
                _split.beneficiary != address(0) ? _split.beneficiary : payable(_originalMessageSender),
                _token,
                netPayoutAmount
            );
        }
    }

    //*********************************************************************//
    // ---------------------- internal transactions ---------------------- //
    //*********************************************************************//

    /// @notice Accepts an incoming token.
    /// @param _projectId The ID of the project for which the transfer is being accepted.
    /// @param _token The token being accepted.
    /// @param _amount The amount of tokens being accepted.
    /// @param _metadata The metadata in which permit2 context is provided.
    /// @return amount The amount of tokens that have been accepted.
    function _acceptFundsFor(
        uint256 _projectId,
        address _token,
        uint256 _amount,
        bytes calldata _metadata
    ) internal returns (uint256) {
        // Make sure the project has set an accounting context for the token being paid.
        if (_accountingContextForTokenOf[_projectId][_token].token == address(0)) {
            revert TOKEN_NOT_ACCEPTED();
        }

        // If the terminal's token is ETH, override `_amount` with msg.value.
        if (_token == JBTokens.ETH) return msg.value;

        // Amount must be greater than 0.
        if (msg.value != 0) revert NO_MSG_VALUE_ALLOWED();

        // If the terminal is rerouting the tokens within its own functions, there's nothing to transfer.
        if (_msgSender() == address(this)) return _amount;

        // Unpack the allowance to use, if any, given by the frontend.
        (bool _exists, bytes memory _parsedMetadata) =
            JBMetadataResolver.getMetadata(bytes4(uint32(uint160(address(this)))), _metadata);

        // Check if the metadata contained permit data.
        if (_exists) {
            // Keep a reference to the allowance context parsed from the metadata.
            (JBSingleAllowanceData memory _allowance) =
                abi.decode(_parsedMetadata, (JBSingleAllowanceData));

            // Make sure the permit allowance is enough for this payment. If not we revert early.
            if (_allowance.amount < _amount) {
                revert PERMIT_ALLOWANCE_NOT_ENOUGH(_amount, _allowance.amount);
            }

            // Set the allowance to `spend` tokens for the user.
            _permitAllowance(_allowance, _token);
        }

        // Get a reference to the balance before receiving tokens.
        uint256 _balanceBefore = _balance(_token);

        // Transfer tokens to this terminal from the msg sender.
        _transferFor(_msgSender(), payable(address(this)), _token, _amount);

        // The amount should reflect the change in balance.
        return _balance(_token) - _balanceBefore;
    }

    /// @notice Contribute tokens to a project.
    /// @param _token The address of the token being paid.
    /// @param _amount The amount of terminal tokens being received, as a fixed point number with the same amount of decimals as this terminal. If this terminal's token is ETH, this is ignored and msg.value is used in its place.
    /// @param _payer The address making the payment.
    /// @param _projectId The ID of the project being paid.
    /// @param _beneficiary The address to mint tokens for and pass along to the funding cycle's data source and delegate.
    /// @param _minReturnedTokens The minimum number of project tokens expected in return, as a fixed point number with the same amount of decimals as this terminal.
    /// @param _memo A memo to pass along to the emitted event.
    /// @param _metadata Bytes to send along to the data source, delegate, and emitted event, if provided.
    /// @return beneficiaryTokenCount The number of tokens minted for the beneficiary, as a fixed point number with 18 decimals.
    function _pay(
        address _token,
        uint256 _amount,
        address _payer,
        uint256 _projectId,
        address _beneficiary,
        uint256 _minReturnedTokens,
        string memory _memo,
        bytes memory _metadata
    ) internal returns (uint256 beneficiaryTokenCount) {
        // Cant send tokens to the zero address.
        if (_beneficiary == address(0)) revert PAY_TO_ZERO_ADDRESS();

        // Define variables that will be needed outside the scoped section below.
        // Keep a reference to the funding cycle during which the payment is being made.
        JBFundingCycle memory _fundingCycle;

        // Scoped section prevents stack too deep. `_delegateAllocations` and `_tokenCount` only used within scope.
        {
            // Keep a references to the delegate allocations to fulfill and the number of tokens that should be minted to the beneficiary.
            JBPayDelegateAllocation3_1_1[] memory _delegateAllocations;
            uint256 _tokenCount;

            // Get a reference to the token's accounting context.
            JBAccountingContext memory _context = _accountingContextForTokenOf[_projectId][_token];

            // Bundle the amount info into a JBTokenAmount struct.
            JBTokenAmount memory _tokenAmount =
                JBTokenAmount(_token, _amount, _context.decimals, _context.currency);

            // Record the payment.
            (_fundingCycle, _tokenCount, _delegateAllocations) =
                STORE.recordPaymentFrom(_payer, _tokenAmount, _projectId, _beneficiary, _metadata);

            // Mint the tokens if needed.
            if (_tokenCount != 0) {
                // Set token count to be the number of tokens minted for the beneficiary instead of the total amount.
                beneficiaryTokenCount = IJBController3_1(
                    address(DIRECTORY.controllerOf(_projectId))
                ).mintTokensOf(_projectId, _tokenCount, _beneficiary, "", true);
            }

            // The token count for the beneficiary must be greater than or equal to the minimum expected.
            if (beneficiaryTokenCount < _minReturnedTokens) {
                revert INADEQUATE_TOKEN_COUNT();
            }

            // If delegate allocations were specified by the data source, fulfill them.
            if (_delegateAllocations.length != 0) {
                _fulfillPayDelegateAllocationsFor(
                    _projectId,
                    _delegateAllocations,
                    _tokenAmount,
                    _payer,
                    _fundingCycle,
                    _beneficiary,
                    beneficiaryTokenCount,
                    _metadata
                );
            }
        }

        emit Pay(
            _fundingCycle.configuration,
            _fundingCycle.number,
            _projectId,
            _payer,
            _beneficiary,
            _amount,
            beneficiaryTokenCount,
            _memo,
            _metadata,
            _msgSender()
        );
    }

    /// @notice Receives funds belonging to the specified project.
    /// @param _projectId The ID of the project to which the funds received belong.
    /// @param _token The address of the token being added to the project's balance.
    /// @param _amount The amount of tokens to add, as a fixed point number with the same number of decimals as this terminal. If this is an ETH terminal, this is ignored and msg.value is used instead.
    /// @param _shouldRefundHeldFees A flag indicating if held fees should be refunded based on the amount being added.
    /// @param _memo A memo to pass along to the emitted event.
    /// @param _metadata Extra data to pass along to the emitted event.
    function _addToBalanceOf(
        uint256 _projectId,
        address _token,
        uint256 _amount,
        bool _shouldRefundHeldFees,
        string memory _memo,
        bytes memory _metadata
    ) internal {
        // Refund any held fees to make sure the project doesn't pay double for funds going in and out of the protocol.
        uint256 _refundedFees = _shouldRefundHeldFees ? _refundHeldFees(_projectId, _token,  _amount) : 0;

        // Record the added funds with any refunded fees.
        STORE.recordAddedBalanceFor(_projectId, _token, _amount + _refundedFees);

        emit AddToBalance(_projectId, _amount, _refundedFees, _memo, _metadata, _msgSender());
    }

    /// @notice Holders can redeem their tokens to claim the project's overflowed tokens, or to trigger rules determined by the project's current funding cycle's data source.
    /// @dev Only a token holder or a designated operator can redeem its tokens.
    /// @param _holder The account to redeem tokens for.
    /// @param _projectId The ID of the project to which the tokens being redeemed belong.
    /// @param _token The address of the token being reclaimed from the redemption.
    /// @param _tokenCount The number of project tokens to redeem, as a fixed point number with 18 decimals.
    /// @param _minReturnedTokens The minimum amount of terminal tokens expected in return, as a fixed point number with the same amount of decimals as the terminal.
    /// @param _beneficiary The address to send the terminal tokens to.
    /// @param _metadata Bytes to send along to the data source, delegate, and emitted event, if provided.
    /// @return reclaimAmount The amount of terminal tokens that the project tokens were redeemed for, as a fixed point number with 18 decimals.
    function _redeemTokensOf(
        address _holder,
        uint256 _projectId,
        address _token,
        uint256 _tokenCount,
        uint256 _minReturnedTokens,
        address payable _beneficiary,
        bytes memory _metadata
    ) internal returns (uint256 reclaimAmount) {
        // Can't send reclaimed funds to the zero address.
        if (_beneficiary == address(0)) revert REDEEM_TO_ZERO_ADDRESS();

        // Define variables that will be needed outside the scoped section below.
        // Keep a reference to the funding cycle during which the redemption is being made.
        JBFundingCycle memory _fundingCycle;

        // Scoped section prevents stack too deep.
        {
            JBRedemptionDelegateAllocation3_1_1[] memory _delegateAllocations;

            // Record the redemption.
            (_fundingCycle, reclaimAmount, _delegateAllocations) = STORE.recordRedemptionFor(
                _holder,
                _projectId,
                _accountingContextForTokenOf[_projectId][_token],
                _accountingContextsOf[_projectId],
                _tokenCount,
                _metadata
            );

            // Set the fee. No fee if the beneficiary is feeless, if the redemption rate is at its max, or if the fee beneficiary doesn't accept the given token.
            uint256 _feePercent = isFeelessAddress[_beneficiary]
                || _fundingCycle.redemptionRate() == JBConstants.MAX_REDEMPTION_RATE ? 0 : FEE;

            // The amount being reclaimed must be at least as much as was expected.
            if (reclaimAmount < _minReturnedTokens) {
                revert INADEQUATE_RECLAIM_AMOUNT();
            }

            // Burn the project tokens.
            if (_tokenCount != 0) {
                IJBController3_1(address(DIRECTORY.controllerOf(_projectId))).burnTokensOf(
                    _holder, _projectId, _tokenCount, ""
                );
            }

            // Keep a reference to the amount being reclaimed that should have fees withheld from.
            uint256 _feeEligibleDistributionAmount;

            // If delegate allocations were specified by the data source, fulfill them.
            if (_delegateAllocations.length != 0) {
                // Get a reference to the token's accounting context.
                JBAccountingContext memory _context =
                    _accountingContextForTokenOf[_projectId][_token];

                // Fulfill the delegates.
                _feeEligibleDistributionAmount += _fulfillRedemptionDelegateAllocationsFor(
                    _projectId,
                    JBTokenAmount(_token, reclaimAmount, _context.decimals, _context.currency),
                    _holder,
                    _tokenCount,
                    _metadata,
                    _fundingCycle,
                    _beneficiary,
                    _delegateAllocations,
                    _feePercent
                );
            }

            // Send the reclaimed funds to the beneficiary.
            if (reclaimAmount != 0) {
                if (_feePercent != 0) {
                    _feeEligibleDistributionAmount += reclaimAmount;
                    // Subtract the fee for the reclaimed amount.
                    reclaimAmount -= JBFees.feeIn(reclaimAmount, _feePercent);
                }

                // Subtract the fee from the reclaim amount.
                if (reclaimAmount != 0) {
                    _transferFor(address(this), _beneficiary, _token, reclaimAmount);
                }
            }

            // Take the fee from all outbound reclaimations.
            _feeEligibleDistributionAmount != 0
                ? _takeFeeFrom(
                    _projectId, _token, _feeEligibleDistributionAmount, _feePercent, _beneficiary, false
                )
                : 0;
        }

        emit RedeemTokens(
            _fundingCycle.configuration,
            _fundingCycle.number,
            _projectId,
            _holder,
            _beneficiary,
            _tokenCount,
            reclaimAmount,
            _metadata,
            _msgSender()
        );
    }

    /// @notice Distributes payouts for a project with the distribution limit of its current funding cycle.
    /// @dev Payouts are sent to the preprogrammed splits. Any leftover is sent to the project's owner.
    /// @dev Anyone can distribute payouts on a project's behalf. The project can preconfigure a wildcard split that is used to send funds to  _msgSender(). This can be used to incentivize calling this function.
    /// @dev All funds distributed outside of this contract or any feeless terminals incure the protocol fee.
    /// @param _projectId The ID of the project having its payouts distributed.
    /// @param _token The token being distributed.
    /// @param _amount The amount of terminal tokens to distribute, as a fixed point number with same number of decimals as this terminal.
    /// @param _currency The expected currency of the amount being distributed. Must match the project's current funding cycle's distribution limit currency.
    /// @param _minReturnedTokens The minimum number of terminal tokens that the `_amount` should be valued at in terms of this terminal's currency, as a fixed point number with the same number of decimals as this terminal.
    /// @return netLeftoverDistributionAmount The amount that was sent to the project owner, as a fixed point number with the same amount of decimals as this terminal.
    function _distributePayoutsOf(
        uint256 _projectId,
        address _token,
        uint256 _amount,
        uint256 _currency,
        uint256 _minReturnedTokens
    ) internal returns (uint256 netLeftoverDistributionAmount) {
        // Record the distribution.
        (JBFundingCycle memory _fundingCycle, uint256 _distributedAmount) = STORE
            .recordDistributionFor(
            _projectId, _accountingContextForTokenOf[_projectId][_token], _amount, _currency
        );

        // The amount being distributed must be at least as much as was expected.
        if (_distributedAmount < _minReturnedTokens) {
            revert INADEQUATE_DISTRIBUTION_AMOUNT();
        }

        // Get a reference to the project owner, which will receive tokens from paying the platform fee
        // and receive any extra distributable funds not allocated to payout splits.
        address payable _projectOwner = payable(PROJECTS.ownerOf(_projectId));

        // Keep a reference to the fee.
        // The fee is 0 if the fee beneficiary doesn't accept the given token.
        uint256 _feePercent = FEE;

        // Payout to splits and get a reference to the leftover transfer amount after all splits have been paid.
        // Also get a reference to the amount that was distributed to splits from which fees should be taken.
        (uint256 _leftoverDistributionAmount, uint256 _feeEligibleDistributionAmount) =
        _distributeToPayoutSplitsOf(
            _projectId, _token, _fundingCycle.configuration, _distributedAmount, _feePercent
        );

        // Take the fee.
        uint256 _feeTaken = _feePercent != 0
            ? _takeFeeFrom(
                _projectId,
                _token,
                _feeEligibleDistributionAmount + _leftoverDistributionAmount,
                _feePercent,
                _projectOwner,
                _fundingCycle.shouldHoldFees()
            )
            : 0;

        // Transfer any remaining balance to the project owner and update returned leftover accordingly.
        if (_leftoverDistributionAmount != 0) {
            // Subtract the fee from the net leftover amount.
            netLeftoverDistributionAmount = _leftoverDistributionAmount
                - (_feePercent == 0 ? 0 : JBFees.feeIn(_leftoverDistributionAmount, _feePercent));

            // Transfer the amount to the project owner.
            _transferFor(address(this), _projectOwner, _token, netLeftoverDistributionAmount);
        }

        emit DistributePayouts(
            _fundingCycle.configuration,
            _fundingCycle.number,
            _projectId,
            _projectOwner,
            _amount,
            _distributedAmount,
            _feeTaken,
            netLeftoverDistributionAmount,
            _msgSender()
        );
    }

    /// @notice Allows a project to send funds from its overflow up to the preconfigured allowance.
    /// @dev Only a project's owner or a designated operator can use its allowance.
    /// @dev Incurs the protocol fee.
    /// @param _projectId The ID of the project to use the allowance of.
    /// @param _token The address of the token who's allowance is being used.
    /// @param _amount The amount of terminal tokens to use from this project's current allowance, as a fixed point number with the same amount of decimals as this terminal.
    /// @param _currency The expected currency of the amount being distributed. Must match the project's current funding cycle's overflow allowance currency.
    /// @param _minReturnedTokens The minimum number of tokens that the `_amount` should be valued at in terms of this terminal's currency, as a fixed point number with 18 decimals.
    /// @param _beneficiary The address to send the funds to.
    /// @param _memo A memo to pass along to the emitted event.
    /// @return netDistributedAmount The amount of tokens that was distributed to the beneficiary, as a fixed point number with the same amount of decimals as the terminal.
    function _useAllowanceOf(
        uint256 _projectId,
        address _token,
        uint256 _amount,
        uint256 _currency,
        uint256 _minReturnedTokens,
        address payable _beneficiary,
        string memory _memo
    ) internal returns (uint256 netDistributedAmount) {
        // Record the use of the allowance.
        (JBFundingCycle memory _fundingCycle, uint256 _distributedAmount) = STORE
            .recordUsedAllowanceOf(
            _projectId, _accountingContextForTokenOf[_projectId][_token], _amount, _currency
        );

        // The amount being withdrawn must be at least as much as was expected.
        if (_distributedAmount < _minReturnedTokens) {
            revert INADEQUATE_DISTRIBUTION_AMOUNT();
        }

        // Get a reference to the project owner, which will receive tokens from paying the platform fee.
        address _projectOwner = PROJECTS.ownerOf(_projectId);

        // Keep a reference to the fee.
        // The fee is 0 if the sender is marked as feeless or if the fee beneficiary project doesn't accept the given token.
        uint256 _feePercent = isFeelessAddress[_msgSender()] ? 0 : FEE;

        // Take a fee from the `_distributedAmount`, if needed.
        // The net amount is the withdrawn amount without the fee.
        netDistributedAmount = _distributedAmount
            - (
                _feePercent == 0
                    ? 0
                    : _takeFeeFrom(
                        _projectId,
                        _token,
                        _distributedAmount,
                        _feePercent,
                        _projectOwner,
                        _fundingCycle.shouldHoldFees()
                    )
            );
    
        // Transfer any remaining balance to the beneficiary.
        if (netDistributedAmount != 0) {
            _transferFor(address(this), _beneficiary, _token, netDistributedAmount);
        }

        emit UseAllowance(
            _fundingCycle.configuration,
            _fundingCycle.number,
            _projectId,
            _beneficiary,
            _amount,
            _distributedAmount,
            netDistributedAmount,
            _memo,
            _msgSender()
        );
    }

    /// @notice Pays out splits for a project's funding cycle configuration.
    /// @param _projectId The ID of the project for which payout splits are being distributed.
    /// @param _token The address of the token being distributed.
    /// @param _domain The domain of the splits to distribute the payout between.
    /// @param _amount The total amount being distributed, as a fixed point number with the same number of decimals as this terminal.
    /// @param _feePercent The percent of fees to take, out of MAX_FEE.
    /// @return If the leftover amount if the splits don't add up to 100%.
    /// @return feeEligibleDistributionAmount The total amount of distributions that are eligible to have fees taken from.
    function _distributeToPayoutSplitsOf(
        uint256 _projectId,
        address _token,
        uint256 _domain,
        uint256 _amount,
        uint256 _feePercent
    ) internal returns (uint256, uint256 feeEligibleDistributionAmount) {
        // The total percentage available to split
        uint256 _leftoverPercentage = JBConstants.SPLITS_TOTAL_PERCENT;

        // Get a reference to the project's payout splits.
        JBSplit[] memory _splits = SPLITS.splitsOf(_projectId, _domain, uint256(uint160(_token)));

        // Keep a reference to the number of splits being iterated on.
        uint256 _numberOfSplits = _splits.length;

        // Keep a reference to the split being iterated on.
        JBSplit memory _split;

        // Transfer between all splits.
        for (uint256 _i; _i < _numberOfSplits;) {
            // Get a reference to the split being iterated on.
            _split = _splits[_i];

            // The amount to send towards the split.
            uint256 _payoutAmount = PRBMath.mulDiv(_amount, _split.percent, _leftoverPercentage);

            // The payout amount substracting any applicable incurred fees.
            uint256 _netPayoutAmount =
                _distributeToPayoutSplit(_split, _projectId, _token, _payoutAmount, _feePercent);

            // If the split allocator is set as feeless, this distribution is not eligible for a fee.
            if (_netPayoutAmount != 0 && _netPayoutAmount != _payoutAmount) {
                feeEligibleDistributionAmount += _payoutAmount;
            }

            if (_payoutAmount != 0) {
                // Subtract from the amount to be sent to the beneficiary.
                unchecked {
                    _amount -= _payoutAmount;
                }
            }

            unchecked {
                // Decrement the leftover percentage.
                _leftoverPercentage -= _split.percent;
            }

            emit DistributeToPayoutSplit(
                _projectId,
                _domain,
                uint256(uint160(_token)),
                _split,
                _payoutAmount,
                _netPayoutAmount,
                _msgSender()
            );

            unchecked {
                ++_i;
            }
        }

        return (_amount, feeEligibleDistributionAmount);
    }

    /// @notice Pays out a split for a project's funding cycle configuration.
    /// @param _split The split to distribute payouts to.
    /// @param _projectId The ID of the project to which the split is originating.
    /// @param _token The address of the token being paid out.
    /// @param _amount The total amount being distributed to the split, as a fixed point number with the same number of decimals as this terminal.
    /// @param _feePercent The percent of fees to take, out of MAX_FEE.
    /// @return netPayoutAmount The amount sent to the split after subtracting fees.
    function _distributeToPayoutSplit(
        JBSplit memory _split,
        uint256 _projectId,
        address _token,
        uint256 _amount,
        uint256 _feePercent
    ) internal returns (uint256 netPayoutAmount) {
<<<<<<< HEAD
        // Attempt to distribute this split.
        try this.executeDistribute(
            _split,
            _projectId,
            _token,
            _amount,
            _feePercent,
            _msgSender()
        ) returns (uint256 _netPayoutAmount) {
            netPayoutAmount = _netPayoutAmount;

        } catch (bytes memory _failureReason) {
            // Add balance back to the project.
            STORE.recordAddedBalanceFor(_projectId, _token, _amount);
            // Since the payout failed the netPayoutAmount is zero.
            netPayoutAmount = 0;
            // Emit event.
            emit PayoutReverted(_projectId, _split, _amount, _failureReason, _msgSender());
=======
        // By default, the net payout amount is the full amount. This will be adjusted if fees are taken.
        netPayoutAmount = _amount;

        // If there's an allocator set, transfer to its `allocate` function.
        if (_split.allocator != IJBSplitAllocator(address(0))) {
            // This distribution is eligible for a fee since the funds are leaving this contract and the allocator isn't listed as feeless.
            if (_feePercent != 0 && !isFeelessAddress[address(_split.allocator)]) {
                unchecked {
                    netPayoutAmount -= JBFees.feeIn(_amount, _feePercent);
                }
            }

            // Trigger any inherited pre-transfer logic.
            _beforeTransferFor(address(_split.allocator), _token, netPayoutAmount);

            // Create the data to send to the allocator.
            JBSplitAllocationData memory _data = JBSplitAllocationData({
                token: _token,
                amount: netPayoutAmount,
                decimals: _accountingContextForTokenOf[_projectId][_token].decimals,
                projectId: _projectId,
                group: uint256(uint160(_token)),
                split: _split
            });

            // Trigger the allocator's `allocate` function.
            bytes memory _reason;

            if (
                ERC165Checker.supportsInterface(
                    address(_split.allocator), type(IJBSplitAllocator).interfaceId
                )
            ) {
                // Keep a reference to the value that'll be paid to the allocator.
                uint256 _payValue = _token == JBTokens.ETH ? netPayoutAmount : 0;

                // If this terminal's token is ETH, send it in msg.value.
                try _split.allocator.allocate{value: _payValue}(_data) {}
                catch (bytes memory __reason) {
                    _reason = __reason.length == 0 ? abi.encode("Allocate fail") : __reason;
                }
            } else {
                _reason = abi.encode("IERC165 fail");
            }

            if (_reason.length != 0) {
                // Revert the payout.
                _revertTransferFrom(
                    _projectId, _token, address(_split.allocator), netPayoutAmount, _amount
                );

                // Set the net payout amount to 0 to signal the reversion.
                netPayoutAmount = 0;

                emit PayoutReverted(_projectId, _split, _amount, _reason, _msgSender());
            }

            // Otherwise, if a project is specified, make a payment to it.
        } else if (_split.projectId != 0) {
            // Get a reference to the Juicebox terminal being used.
            IJBPaymentTerminal _terminal = DIRECTORY.primaryTerminalOf(_split.projectId, _token);

            // The project must have a terminal to send funds to.
            if (_terminal == IJBPaymentTerminal(address(0))) {
                // Set the net payout amount to 0 to signal the reversion.
                netPayoutAmount = 0;

                // Revert the payout.
                _revertTransferFrom(_projectId, _token, address(0), 0, _amount);

                // Specify the reason for reverting.
                bytes memory _reason = "Terminal not found";

                emit PayoutReverted(_projectId, _split, _amount, _reason, _msgSender());
            } else {
                // This distribution is eligible for a fee since the funds are leaving this contract and the terminal isn't listed as feeless.
                if (_terminal != this && _feePercent != 0 && !isFeelessAddress[address(_terminal)])
                {
                    unchecked {
                        netPayoutAmount -= JBFees.feeIn(_amount, _feePercent);
                    }
                }

                // Trigger any inherited pre-transfer logic.
                _beforeTransferFor(address(_terminal), _token, netPayoutAmount);

                // Keep a reference to the amount that'll be paid in.
                uint256 _payValue = _token == JBTokens.ETH ? netPayoutAmount : 0;

                // Add to balance if prefered.
                bytes memory _metadata = bytes(abi.encodePacked(_projectId));
                if (_split.preferAddToBalance) {
                    try _terminal.addToBalanceOf{value: _payValue}(
                        _split.projectId,
                        _token,
                        netPayoutAmount,
                        false,
                        "",
                        // Send the projectId in the metadata as a referral.
                        _metadata
                    ) {} catch (bytes memory _reason) {
                        // Revert the payout.
                        _revertTransferFrom(
                            _projectId, _token, address(_terminal), netPayoutAmount, _amount
                        );

                        // Set the net payout amount to 0 to signal the reversion.
                        netPayoutAmount = 0;

                        emit PayoutReverted(_projectId, _split, _amount, _reason, _msgSender());
                    }
                } else {
                    try _terminal.pay{value: _payValue}(
                        _split.projectId,
                        _token,
                        netPayoutAmount,
                        _split.beneficiary != address(0) ? _split.beneficiary : _msgSender(),
                        0,
                        "",
                        // Send the projectId in the metadata as a referral.
                        _metadata
                    ) {} catch (bytes memory _reason) {
                        // Revert the payout.
                        _revertTransferFrom(
                            _projectId, _token, address(_terminal), netPayoutAmount, _amount
                        );

                        // Set the net payout amount to 0 to signal the reversion.
                        netPayoutAmount = 0;

                        emit PayoutReverted(_projectId, _split, _amount, _reason, _msgSender());
                    }
                }
            }
        } else {
            // If there's a beneficiary, send the funds directly to the beneficiary. Otherwise send to the  _msgSender().
            address payable _recipient =
                _split.beneficiary != address(0) ? _split.beneficiary : payable(_msgSender());

            // This distribution is eligible for a fee since the funds are leaving this contract and the recipient isn't listed as feeless.
            if (_feePercent != 0 && !isFeelessAddress[_recipient]) {
                unchecked {
                    netPayoutAmount -= JBFees.feeIn(_amount, _feePercent);
                }
            }

            _transferFor(address(this), _recipient, _token, netPayoutAmount);
>>>>>>> bdc84768
        }

        return netPayoutAmount;
    }

    /// @notice Fulfills payment allocations to a list of delegates.
    /// @param _projectId The ID of the project being paid that is forwarding allocations to delegates.
    /// @param _allocations The allocations being fulfilled.
    /// @param _tokenAmount The amount of tokens that were paid in to the project.
    /// @param _payer The address that sent the payment.
    /// @param _fundingCycle The funding cycle during which the payment is being accepted during.
    /// @param _beneficiary The address receiving tokens that result from the payment.
    /// @param _beneficiaryTokenCount The amount of tokens that are being minted for the beneificary.
    /// @param _metadata Bytes to send along to the data source, delegate, and emitted event, if provided.
    function _fulfillPayDelegateAllocationsFor(
        uint256 _projectId,
        JBPayDelegateAllocation3_1_1[] memory _allocations,
        JBTokenAmount memory _tokenAmount,
        address _payer,
        JBFundingCycle memory _fundingCycle,
        address _beneficiary,
        uint256 _beneficiaryTokenCount,
        bytes memory _metadata
    ) internal {
        // The accounting context.
        JBDidPayData3_1_1 memory _data = JBDidPayData3_1_1(
            _payer,
            _projectId,
            _fundingCycle.configuration,
            _tokenAmount,
            _tokenAmount,
            _fundingCycle.weight,
            _beneficiaryTokenCount,
            _beneficiary,
            bytes(""),
            _metadata
        );

        // Keep a reference to the number of allocations there are.
        uint256 _numberOfAllocations = _allocations.length;

        // Keep a reference to the allocation being iterated on.
        JBPayDelegateAllocation3_1_1 memory _allocation;

        // Fulfill each allocation.
        for (uint256 _i; _i < _numberOfAllocations;) {
            // Set the allocation being iterated on.
            _allocation = _allocations[_i];

            // Pass the correct token forwardedAmount to the delegate
            _data.forwardedAmount = JBTokenAmount({
                value: _allocation.amount,
                token: _tokenAmount.token,
                decimals: _tokenAmount.decimals,
                currency: _tokenAmount.currency
            });

            // Pass the correct metadata from the data source.
            _data.dataSourceMetadata = _allocation.metadata;

            // Trigger any inherited pre-transfer logic.
            _beforeTransferFor(
                address(_allocation.delegate), _tokenAmount.token, _allocation.amount
            );

            uint256 _payValue = _tokenAmount.token == JBTokens.ETH ? _allocation.amount : 0;

            // Fulfill the allocation.
            _allocation.delegate.didPay{value: _payValue}(_data);

            emit DelegateDidPay(_allocation.delegate, _data, _allocation.amount, _msgSender());

            unchecked {
                ++_i;
            }
        }
    }

    /// @notice Fulfills redemption allocations to a list of delegates.
    /// @param _projectId The ID of the project being redeemed from that is forwarding allocations to delegates.
    /// @param _beneficiaryTokenAmount The amount of tokens that are being reclaimed from the project.
    /// @param _holder The address that is redeeming.
    /// @param _tokenCount The amount of tokens that are being redeemed by the holder.
    /// @param _metadata Bytes to send along to the data source, delegate, and emitted event, if provided.
    /// @param _fundingCycle The funding cycle during which the redemption is being made during.
    /// @param _beneficiary The address receiving reclaimed treasury tokens that result from the redemption.
    /// @param _allocations The allocations being fulfilled.
    /// @param _feePercent The percent fee that will apply to funds allocated to delegates.
    /// @return feeEligibleDistributionAmount The amount of allocated funds to delegates that are eligible for fees.
    function _fulfillRedemptionDelegateAllocationsFor(
        uint256 _projectId,
        JBTokenAmount memory _beneficiaryTokenAmount,
        address _holder,
        uint256 _tokenCount,
        bytes memory _metadata,
        JBFundingCycle memory _fundingCycle,
        address payable _beneficiary,
        JBRedemptionDelegateAllocation3_1_1[] memory _allocations,
        uint256 _feePercent
    ) internal returns (uint256 feeEligibleDistributionAmount) {
        // Keep a reference to the data that'll get send to delegates.
        JBDidRedeemData3_1_1 memory _data = JBDidRedeemData3_1_1(
            _holder,
            _projectId,
            _fundingCycle.configuration,
            _tokenCount,
            _beneficiaryTokenAmount,
            _beneficiaryTokenAmount,
            _fundingCycle.redemptionRate(),
            _beneficiary,
            "",
            _metadata
        );

        // Keep a reference to the number of allocations there are.
        uint256 _numberOfAllocations = _allocations.length;

        // Keep a reference to the allocation being iterated on.
        JBRedemptionDelegateAllocation3_1_1 memory _allocation;

        for (uint256 _i; _i < _numberOfAllocations;) {
            // Set the allocation being iterated on.
            _allocation = _allocations[_i];

            // Trigger any inherited pre-transfer logic.
            _beforeTransferFor(
                address(_allocation.delegate), _beneficiaryTokenAmount.token, _allocation.amount
            );

            // Get the fee for the delegated amount.
            uint256 _delegatedAmountFee =
                _feePercent == 0 ? 0 : JBFees.feeIn(_allocation.amount, _feePercent);

            // Add the delegated amount to the amount eligible for having a fee taken.
            if (_delegatedAmountFee != 0) {
                feeEligibleDistributionAmount += _allocation.amount;
                _allocation.amount -= _delegatedAmountFee;
            }

            // Set the value of the forwarded amount.
            _data.forwardedAmount = JBTokenAmount({
                value: _allocation.amount,
                token: _beneficiaryTokenAmount.token,
                decimals: _beneficiaryTokenAmount.decimals,
                currency: _beneficiaryTokenAmount.currency
            });

            // Pass the correct metadata from the data source.
            _data.dataSourceMetadata = _allocation.metadata;

            // Keep a reference to the value that will be forwarded.
            uint256 _payValue =
                _beneficiaryTokenAmount.token == JBTokens.ETH ? _allocation.amount : 0;

            // Fulfill the allocation.
            _allocation.delegate.didRedeem{value: _payValue}(_data);

            emit DelegateDidRedeem(
                _allocation.delegate, _data, _allocation.amount, _delegatedAmountFee, _msgSender()
            );

            unchecked {
                ++_i;
            }
        }
    }

    /// @notice Takes a fee into the platform's project, which has an id of _FEE_BENEFICIARY_PROJECT_ID.
    /// @param _projectId The ID of the project having fees taken from.
    /// @param _token The address of the token that the fee is being taken in.
    /// @param _amount The amount of the fee to take, as a floating point number with 18 decimals.
    /// @param _feePercent The percent of fees to take, out of MAX_FEE.
    /// @param _beneficiary The address to mint the platforms tokens for.
    /// @param _shouldHoldFees If fees should be tracked and held back.
    /// @return feeAmount The amount of the fee taken.
    function _takeFeeFrom(
        uint256 _projectId,
        address _token,
        uint256 _amount,
        uint256 _feePercent,
        address _beneficiary,
        bool _shouldHoldFees
    ) internal returns (uint256 feeAmount) {
        // Get a reference to the fee amount.
        feeAmount = JBFees.feeIn(_amount, _feePercent);

        if (_shouldHoldFees) {
            // Store the held fee.
            _heldFeesOf[_projectId][_token].push(JBFee(_amount, uint32(_feePercent), _beneficiary));

            emit HoldFee(_projectId, _token, _amount, _feePercent, _beneficiary, _msgSender());
        } else {
            // Get the terminal that'll receive the fee if one wasn't provided.
            IJBPaymentTerminal _feeTerminal =
                DIRECTORY.primaryTerminalOf(_FEE_BENEFICIARY_PROJECT_ID, _token);

            // Process the fee.
            _processFee(_projectId, _token, feeAmount, _beneficiary, _feeTerminal, false);
        }
    }

    /// @notice Process a fee of the specified amount from a project.
    /// @param _projectId The project ID the fee is being paid from.
    /// @param _token The token the fee is being paid in.
    /// @param _amount The fee amount, as a floating point number with 18 decimals.
    /// @param _feeTerminal The terminal that'll receive the fees. This'll be filled if one isn't provided.
    function _processFee(
        uint256 _projectId,
        address _token,
        uint256 _amount,
        address _beneficiary,
        IJBPaymentTerminal _feeTerminal,
        bool _wasHeld
    ) internal {
        try this.executeProcessFee(
            _projectId,
            _token,
            _amount,
            _beneficiary,
            _feeTerminal
        ) {
            emit ProcessFee(_projectId, _token, _amount, _wasHeld, _beneficiary, _msgSender());
        } catch (bytes memory _reason) {
            STORE.recordAddedBalanceFor(_projectId, _token, _amount);

            emit FeeReverted(
                _projectId, _token, _FEE_BENEFICIARY_PROJECT_ID, _amount, _reason, _msgSender()
            );
        }
    }

    /// @notice Refund fees based on the specified amount.
    /// @param _projectId The project for which fees are being refunded.
    /// @param _token The token the fees are held in.
    /// @param _amount The amount to base the refund on, as a fixed point number with the same amount of decimals as this terminal.
    /// @return refundedFees How much fees were refunded, as a fixed point number with the same number of decimals as this terminal
    function _refundHeldFees(uint256 _projectId, address _token, uint256 _amount)
        internal
        returns (uint256 refundedFees)
    {
        // Get a reference to the project's held fees.
        JBFee[] memory _heldFees = _heldFeesOf[_projectId][_token];

        // Delete the current held fees.
        delete _heldFeesOf[_projectId][_token];

        // Get a reference to the leftover amount once all fees have been settled.
        uint256 leftoverAmount = _amount;

        // Keep a reference to the number of held fees.
        uint256 _numberOfHeldFees = _heldFees.length;

        // Keep a reference to the fee being iterated on.
        JBFee memory _heldFee;

        // Process each fee.
        for (uint256 _i; _i < _numberOfHeldFees;) {
            // Save the fee being iterated on.
            _heldFee = _heldFees[_i];

            if (leftoverAmount == 0) {
                _heldFeesOf[_projectId][_token].push(_heldFee);
            } else {
                // Notice here we take feeIn the stored .amount
                uint256 _feeAmount =
                    (_heldFee.fee == 0 ? 0 : JBFees.feeIn(_heldFee.amount, _heldFee.fee));

                if (leftoverAmount >= _heldFee.amount - _feeAmount) {
                    unchecked {
                        leftoverAmount = leftoverAmount - (_heldFee.amount - _feeAmount);
                        refundedFees += _feeAmount;
                    }
                } else {
                    // And here we overwrite with feeFrom the leftoverAmount
                    _feeAmount =
                        _heldFee.fee == 0 ? 0 : JBFees.feeFrom(leftoverAmount, _heldFee.fee);

                    unchecked {
                        _heldFeesOf[_projectId][_token].push(
                            JBFee(
                                _heldFee.amount - (leftoverAmount + _feeAmount),
                                _heldFee.fee,
                                _heldFee.beneficiary
                            )
                        );
                        refundedFees += _feeAmount;
                    }
                    leftoverAmount = 0;
                }
            }

            unchecked {
                ++_i;
            }
        }

        emit RefundHeldFees(_projectId, _token, _amount, refundedFees, leftoverAmount, _msgSender());
    }

    /// @notice Transfers tokens.
    /// @param _from The address from which the transfer should originate.
    /// @param _to The address to which the transfer should go.
    /// @param _token The token being transfered.
    /// @param _amount The amount of the transfer, as a fixed point number with the same number of decimals as this terminal.
    function _transferFor(address _from, address payable _to, address _token, uint256 _amount)
        internal
        virtual
    {
        // If the token is ETH, assume the native token standard.
        if (_token == JBTokens.ETH) return Address.sendValue(_to, _amount);

        if (_from == address(this)) {
            return IERC20(_token).safeTransfer(_to, _amount);
        }

        // If there's sufficient approval, transfer normally.
        if (IERC20(_token).allowance(address(_from), address(this)) >= _amount) {
            return IERC20(_token).safeTransferFrom(_from, _to, _amount);
        }

        // Otherwise we attempt to use the PERMIT2 method.
        PERMIT2.transferFrom(_from, _to, uint160(_amount), _token);
    }

    /// @notice Logic to be triggered before transferring tokens from this terminal.
    /// @param _to The address to which the transfer is going.
    /// @param _token The token being transfered.
    /// @param _amount The amount of the transfer, as a fixed point number with the same number of decimals as this terminal.
    function _beforeTransferFor(address _to, address _token, uint256 _amount) internal virtual {
        // If the token is ETH, assume the native token standard.
        if (_token == JBTokens.ETH) return;
        IERC20(_token).safeIncreaseAllowance(_to, _amount);
    }

    /// @notice Sets the permit2 allowance for a token.
    /// @param _allowance the allowance to get using permit2
    /// @param _token The token being allowed.
    function _permitAllowance(JBSingleAllowanceData memory _allowance, address _token) internal {
        PERMIT2.permit(
            _msgSender(),
            IAllowanceTransfer.PermitSingle({
                details: IAllowanceTransfer.PermitDetails({
                    token: _token,
                    amount: _allowance.amount,
                    expiration: _allowance.expiration,
                    nonce: _allowance.nonce
                }),
                spender: address(this),
                sigDeadline: _allowance.sigDeadline
            }),
            _allowance.signature
        );
    }

    /// @notice Returns the sender, prefered to use over `msg.sender`
    /// @return _sender the sender address of this call.
    function _msgSender()
        internal
        view
        override(ERC2771Context, Context)
        returns (address _sender)
    {
        return ERC2771Context._msgSender();
    }

    /// @notice Returns the calldata, prefered to use over `msg.data`
    /// @return _calldata the `msg.data` of this call
    function _msgData()
        internal
        view
        override(ERC2771Context, Context)
        returns (bytes calldata _calldata)
    {
        return ERC2771Context._msgData();
    }
}<|MERGE_RESOLUTION|>--- conflicted
+++ resolved
@@ -188,7 +188,12 @@
     /// @param _projectId The ID of the project for which fees are being held.
     /// @param _token The token the fees are held in.
     /// @return An array of fees that are being held.
-    function heldFeesOf(uint256 _projectId, address _token) external view override returns (JBFee[] memory) {
+    function heldFeesOf(uint256 _projectId, address _token)
+        external
+        view
+        override
+        returns (JBFee[] memory)
+    {
         return _heldFeesOf[_projectId][_token];
     }
 
@@ -470,7 +475,9 @@
             _amount = (_heldFee.fee == 0 ? 0 : JBFees.feeIn(_heldFee.amount, _heldFee.fee));
 
             // Process the fee.
-            _processFee(_projectId, _token, _heldFee.amount, _heldFee.beneficiary, _feeTerminal, true);
+            _processFee(
+                _projectId, _token, _heldFee.amount, _heldFee.beneficiary, _feeTerminal, true
+            );
 
             unchecked {
                 ++_i;
@@ -565,12 +572,14 @@
         // NOTICE: May only be called by this terminal itself.
         require(msg.sender == address(this));
 
-        if (address(_feeTerminal) == address(0))
+        if (address(_feeTerminal) == address(0)) {
             revert("Fee not accepted");
+        }
 
         // Trigger any inherited pre-transfer logic if funds will be transferred.
-        if (address(_feeTerminal) != address(this))
+        if (address(_feeTerminal) != address(this)) {
             _beforeTransferFor(address(_feeTerminal), _token, _amount);
+        }
 
         // Keep a reference to the amount that'll be paid in.
         uint256 _payValue = _token == JBTokens.ETH ? _amount : 0;
@@ -629,8 +638,13 @@
             });
 
             // Make sure that the address supports the allocator interface.
-            if(ERC165Checker.supportsInterface(address(_split.allocator), type(IJBSplitAllocator).interfaceId))
+            if (
+                ERC165Checker.supportsInterface(
+                    address(_split.allocator), type(IJBSplitAllocator).interfaceId
+                )
+            ) {
                 revert("165");
+            }
 
             // Trigger any inherited pre-transfer logic.
             _beforeTransferFor(address(_split.allocator), _token, netPayoutAmount);
@@ -644,11 +658,10 @@
             IJBPaymentTerminal _terminal = DIRECTORY.primaryTerminalOf(_split.projectId, _token);
 
             // The project must have a terminal to send funds to.
-            if(_terminal == IJBPaymentTerminal(address(0))) revert("404");
+            if (_terminal == IJBPaymentTerminal(address(0))) revert("404");
 
             // This distribution is eligible for a fee if the funds are leaving this contract and the terminal isn't listed as feeless.
-            if (_terminal != this && _feePercent != 0 && !isFeelessAddress[address(_terminal)])
-            {
+            if (_terminal != this && _feePercent != 0 && !isFeelessAddress[address(_terminal)]) {
                 netPayoutAmount -= JBFees.feeIn(_amount, _feePercent);
             }
 
@@ -661,12 +674,7 @@
             // Add to balance if prefered.
             if (_split.preferAddToBalance) {
                 _terminal.addToBalanceOf{value: _token == JBTokens.ETH ? netPayoutAmount : 0}(
-                    _split.projectId,
-                    _token,
-                    netPayoutAmount,
-                    false,
-                    "",
-                    _metadata
+                    _split.projectId, _token, netPayoutAmount, false, "", _metadata
                 );
             } else {
                 _terminal.pay{value: _token == JBTokens.ETH ? netPayoutAmount : 0}(
@@ -679,21 +687,20 @@
                     _metadata
                 );
             }
-            
         } else {
-            // This distribution is eligible for a fee since the funds are leaving this contract and the beneficiary isn't listed as feeless.
-            // Don't enforce feeless address for the beneficiary since the funds are leaving the ecosystem.
-            if (_feePercent != 0) {
-                netPayoutAmount -= JBFees.feeIn(_amount, _feePercent);
+            // If there's a beneficiary, send the funds directly to the beneficiary. Otherwise send to the  _msgSender().
+            address payable _recipient =
+                _split.beneficiary != address(0) ? _split.beneficiary : payable(_msgSender());
+
+            // This distribution is eligible for a fee since the funds are leaving this contract and the recipient isn't listed as feeless.
+            if (_feePercent != 0 && !isFeelessAddress[_recipient]) {
+                unchecked {
+                    netPayoutAmount -= JBFees.feeIn(_amount, _feePercent);
+                }
             }
 
             // If there's a beneficiary, send the funds directly to the beneficiary. Otherwise send to the msg.sender.
-            _transferFor(
-                address(this),
-                _split.beneficiary != address(0) ? _split.beneficiary : payable(_originalMessageSender),
-                _token,
-                netPayoutAmount
-            );
+            _transferFor(address(this), _recipient, _token, netPayoutAmount);
         }
     }
 
@@ -858,7 +865,8 @@
         bytes memory _metadata
     ) internal {
         // Refund any held fees to make sure the project doesn't pay double for funds going in and out of the protocol.
-        uint256 _refundedFees = _shouldRefundHeldFees ? _refundHeldFees(_projectId, _token,  _amount) : 0;
+        uint256 _refundedFees =
+            _shouldRefundHeldFees ? _refundHeldFees(_projectId, _token, _amount) : 0;
 
         // Record the added funds with any refunded fees.
         STORE.recordAddedBalanceFor(_projectId, _token, _amount + _refundedFees);
@@ -1111,7 +1119,7 @@
                         _fundingCycle.shouldHoldFees()
                     )
             );
-    
+
         // Transfer any remaining balance to the beneficiary.
         if (netDistributedAmount != 0) {
             _transferFor(address(this), _beneficiary, _token, netDistributedAmount);
@@ -1218,18 +1226,10 @@
         uint256 _amount,
         uint256 _feePercent
     ) internal returns (uint256 netPayoutAmount) {
-<<<<<<< HEAD
         // Attempt to distribute this split.
-        try this.executeDistribute(
-            _split,
-            _projectId,
-            _token,
-            _amount,
-            _feePercent,
-            _msgSender()
-        ) returns (uint256 _netPayoutAmount) {
+        try this.executeDistribute(_split, _projectId, _token, _amount, _feePercent, _msgSender())
+        returns (uint256 _netPayoutAmount) {
             netPayoutAmount = _netPayoutAmount;
-
         } catch (bytes memory _failureReason) {
             // Add balance back to the project.
             STORE.recordAddedBalanceFor(_projectId, _token, _amount);
@@ -1237,155 +1237,6 @@
             netPayoutAmount = 0;
             // Emit event.
             emit PayoutReverted(_projectId, _split, _amount, _failureReason, _msgSender());
-=======
-        // By default, the net payout amount is the full amount. This will be adjusted if fees are taken.
-        netPayoutAmount = _amount;
-
-        // If there's an allocator set, transfer to its `allocate` function.
-        if (_split.allocator != IJBSplitAllocator(address(0))) {
-            // This distribution is eligible for a fee since the funds are leaving this contract and the allocator isn't listed as feeless.
-            if (_feePercent != 0 && !isFeelessAddress[address(_split.allocator)]) {
-                unchecked {
-                    netPayoutAmount -= JBFees.feeIn(_amount, _feePercent);
-                }
-            }
-
-            // Trigger any inherited pre-transfer logic.
-            _beforeTransferFor(address(_split.allocator), _token, netPayoutAmount);
-
-            // Create the data to send to the allocator.
-            JBSplitAllocationData memory _data = JBSplitAllocationData({
-                token: _token,
-                amount: netPayoutAmount,
-                decimals: _accountingContextForTokenOf[_projectId][_token].decimals,
-                projectId: _projectId,
-                group: uint256(uint160(_token)),
-                split: _split
-            });
-
-            // Trigger the allocator's `allocate` function.
-            bytes memory _reason;
-
-            if (
-                ERC165Checker.supportsInterface(
-                    address(_split.allocator), type(IJBSplitAllocator).interfaceId
-                )
-            ) {
-                // Keep a reference to the value that'll be paid to the allocator.
-                uint256 _payValue = _token == JBTokens.ETH ? netPayoutAmount : 0;
-
-                // If this terminal's token is ETH, send it in msg.value.
-                try _split.allocator.allocate{value: _payValue}(_data) {}
-                catch (bytes memory __reason) {
-                    _reason = __reason.length == 0 ? abi.encode("Allocate fail") : __reason;
-                }
-            } else {
-                _reason = abi.encode("IERC165 fail");
-            }
-
-            if (_reason.length != 0) {
-                // Revert the payout.
-                _revertTransferFrom(
-                    _projectId, _token, address(_split.allocator), netPayoutAmount, _amount
-                );
-
-                // Set the net payout amount to 0 to signal the reversion.
-                netPayoutAmount = 0;
-
-                emit PayoutReverted(_projectId, _split, _amount, _reason, _msgSender());
-            }
-
-            // Otherwise, if a project is specified, make a payment to it.
-        } else if (_split.projectId != 0) {
-            // Get a reference to the Juicebox terminal being used.
-            IJBPaymentTerminal _terminal = DIRECTORY.primaryTerminalOf(_split.projectId, _token);
-
-            // The project must have a terminal to send funds to.
-            if (_terminal == IJBPaymentTerminal(address(0))) {
-                // Set the net payout amount to 0 to signal the reversion.
-                netPayoutAmount = 0;
-
-                // Revert the payout.
-                _revertTransferFrom(_projectId, _token, address(0), 0, _amount);
-
-                // Specify the reason for reverting.
-                bytes memory _reason = "Terminal not found";
-
-                emit PayoutReverted(_projectId, _split, _amount, _reason, _msgSender());
-            } else {
-                // This distribution is eligible for a fee since the funds are leaving this contract and the terminal isn't listed as feeless.
-                if (_terminal != this && _feePercent != 0 && !isFeelessAddress[address(_terminal)])
-                {
-                    unchecked {
-                        netPayoutAmount -= JBFees.feeIn(_amount, _feePercent);
-                    }
-                }
-
-                // Trigger any inherited pre-transfer logic.
-                _beforeTransferFor(address(_terminal), _token, netPayoutAmount);
-
-                // Keep a reference to the amount that'll be paid in.
-                uint256 _payValue = _token == JBTokens.ETH ? netPayoutAmount : 0;
-
-                // Add to balance if prefered.
-                bytes memory _metadata = bytes(abi.encodePacked(_projectId));
-                if (_split.preferAddToBalance) {
-                    try _terminal.addToBalanceOf{value: _payValue}(
-                        _split.projectId,
-                        _token,
-                        netPayoutAmount,
-                        false,
-                        "",
-                        // Send the projectId in the metadata as a referral.
-                        _metadata
-                    ) {} catch (bytes memory _reason) {
-                        // Revert the payout.
-                        _revertTransferFrom(
-                            _projectId, _token, address(_terminal), netPayoutAmount, _amount
-                        );
-
-                        // Set the net payout amount to 0 to signal the reversion.
-                        netPayoutAmount = 0;
-
-                        emit PayoutReverted(_projectId, _split, _amount, _reason, _msgSender());
-                    }
-                } else {
-                    try _terminal.pay{value: _payValue}(
-                        _split.projectId,
-                        _token,
-                        netPayoutAmount,
-                        _split.beneficiary != address(0) ? _split.beneficiary : _msgSender(),
-                        0,
-                        "",
-                        // Send the projectId in the metadata as a referral.
-                        _metadata
-                    ) {} catch (bytes memory _reason) {
-                        // Revert the payout.
-                        _revertTransferFrom(
-                            _projectId, _token, address(_terminal), netPayoutAmount, _amount
-                        );
-
-                        // Set the net payout amount to 0 to signal the reversion.
-                        netPayoutAmount = 0;
-
-                        emit PayoutReverted(_projectId, _split, _amount, _reason, _msgSender());
-                    }
-                }
-            }
-        } else {
-            // If there's a beneficiary, send the funds directly to the beneficiary. Otherwise send to the  _msgSender().
-            address payable _recipient =
-                _split.beneficiary != address(0) ? _split.beneficiary : payable(_msgSender());
-
-            // This distribution is eligible for a fee since the funds are leaving this contract and the recipient isn't listed as feeless.
-            if (_feePercent != 0 && !isFeelessAddress[_recipient]) {
-                unchecked {
-                    netPayoutAmount -= JBFees.feeIn(_amount, _feePercent);
-                }
-            }
-
-            _transferFor(address(this), _recipient, _token, netPayoutAmount);
->>>>>>> bdc84768
         }
 
         return netPayoutAmount;
@@ -1600,13 +1451,7 @@
         IJBPaymentTerminal _feeTerminal,
         bool _wasHeld
     ) internal {
-        try this.executeProcessFee(
-            _projectId,
-            _token,
-            _amount,
-            _beneficiary,
-            _feeTerminal
-        ) {
+        try this.executeProcessFee(_projectId, _token, _amount, _beneficiary, _feeTerminal) {
             emit ProcessFee(_projectId, _token, _amount, _wasHeld, _beneficiary, _msgSender());
         } catch (bytes memory _reason) {
             STORE.recordAddedBalanceFor(_projectId, _token, _amount);
