--- conflicted
+++ resolved
@@ -3,7 +3,6 @@
 
 import {JBPermissioned} from "./abstract/JBPermissioned.sol";
 import {IJBDirectory} from "./interfaces/IJBDirectory.sol";
-import {IJBPermissions} from "./interfaces/IJBPermissions.sol";
 import {IJBProjects} from "./interfaces/IJBProjects.sol";
 import {IJBSplits} from "./interfaces/IJBSplits.sol";
 import {IJBSplitHook} from "./interfaces/IJBSplitHook.sol";
@@ -11,16 +10,11 @@
 import {JBPermissionIds} from "./libraries/JBPermissionIds.sol";
 import {JBSplitGroup} from "./structs/JBSplitGroup.sol";
 import {JBSplit} from "./structs/JBSplit.sol";
-import {JBControllerUtility} from "contracts/abstract/JBControllerUtility.sol";
-
-<<<<<<< HEAD
+import {JBControlled} from "contracts/abstract/JBControlled.sol";
+
 /// @notice Stores and manages splits for each project.
 /// @dev The domain ID is the ruleset ID that a split *should* be considered active within. This is not always the case.
-contract JBSplits is JBPermissioned, IJBSplits {
-=======
-/// @notice Stores splits for each project.
-contract JBSplitsStore is JBControllerUtility, IJBSplitsStore {
->>>>>>> 4160eabf
+contract JBSplits is JBControlled, IJBSplits {
     //*********************************************************************//
     // --------------------------- custom errors ------------------------- //
     //*********************************************************************//
@@ -62,19 +56,6 @@
         _packedSplitParts2Of;
 
     //*********************************************************************//
-<<<<<<< HEAD
-    // ---------------- public immutable stored properties --------------- //
-    //*********************************************************************//
-
-    /// @notice Mints ERC-721s that represent project ownership and transfers.
-    IJBProjects public immutable override projects;
-
-    /// @notice The directory of terminals and controllers for projects.
-    IJBDirectory public immutable override directory;
-
-    //*********************************************************************//
-=======
->>>>>>> 4160eabf
     // ------------------------- external views -------------------------- //
     //*********************************************************************//
 
@@ -96,28 +77,15 @@
     // -------------------------- constructor ---------------------------- //
     //*********************************************************************//
 
-<<<<<<< HEAD
-    /// @param _permissions A contract storing protocol-wide permissions.
-    /// @param _projects A contract which mints ERC-721s that represent project ownership and transfers.
     /// @param _directory A contract storing directories of terminals and controllers for each project.
-    constructor(IJBPermissions _permissions, IJBProjects _projects, IJBDirectory _directory)
-        JBPermissioned(_permissions)
-    {
-        projects = _projects;
-        directory = _directory;
-    }
-=======
-    /// @param _directory A contract storing directories of terminals and controllers for each project.
-    constructor(IJBDirectory _directory) JBControllerUtility(_directory) {}
->>>>>>> 4160eabf
+    constructor(IJBDirectory _directory) JBControlled(_directory) {}
 
     //*********************************************************************//
     // ---------------------- external transactions ---------------------- //
     //*********************************************************************//
 
-<<<<<<< HEAD
     /// @notice Sets a project's split groups.
-    /// @dev Only a project's owner, operator, or current controller can set its split groups.
+    /// @dev Only the current controller contract of the project can set its splits.
     /// @dev The new split groups must include any currently set splits that are locked.
     /// @param _projectId The ID of the project split groups are being set for.
     /// @param _domainId The ID of the domain the split groups should be active in.
@@ -126,28 +94,7 @@
         uint256 _projectId,
         uint256 _domainId,
         JBSplitGroup[] calldata _splitGroups
-    )
-        external
-        override
-        requirePermissionAllowingOverride(
-            projects.ownerOf(_projectId),
-            _projectId,
-            JBPermissionIds.SET_SPLITS,
-            address(directory.controllerOf(_projectId)) == msg.sender
-        )
-=======
-    /// @notice Sets a project's splits.
-    /// @dev Only the current controller contract of the project can set its splits.
-    /// @dev The new splits must include any currently set splits that are locked.
-    /// @param _projectId The ID of the project for which splits are being added.
-    /// @param _domain An identifier within which the splits should be considered active.
-    /// @param _groupedSplits An array of splits to set for any number of groups.
-    function set(uint256 _projectId, uint256 _domain, JBGroupedSplits[] calldata _groupedSplits)
-        external
-        override
-        onlyController(_projectId)
->>>>>>> 4160eabf
-    {
+    ) external override onlyController(_projectId) {
         // Keep a reference to the number of split groups.
         uint256 _numberOfSplitGroups = _splitGroups.length;
 
