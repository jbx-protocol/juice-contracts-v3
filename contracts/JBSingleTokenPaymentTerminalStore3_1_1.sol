// SPDX-License-Identifier: MIT
pragma solidity ^0.8.16;

import {ReentrancyGuard} from "@openzeppelin/contracts/security/ReentrancyGuard.sol";
import {PRBMath} from "@paulrberg/contracts/math/PRBMath.sol";
import {JBBallotState} from "./enums/JBBallotState.sol";
import {IJBController3_1} from "./interfaces/IJBController3_1.sol";
import {IJBDirectory} from "./interfaces/IJBDirectory.sol";
import {IJBFundingCycleDataSource3_1_1} from "./interfaces/IJBFundingCycleDataSource3_1_1.sol";
import {IJBFundingCycleStore} from "./interfaces/IJBFundingCycleStore.sol";
import {IJBPaymentTerminal} from "./interfaces/IJBPaymentTerminal.sol";
import {IJBPrices} from "./interfaces/IJBPrices.sol";
import {IJBSingleTokenPaymentTerminal} from "./interfaces/IJBSingleTokenPaymentTerminal.sol";
import {IJBSingleTokenPaymentTerminalStore3_1_1} from
    "./interfaces/IJBSingleTokenPaymentTerminalStore3_1_1.sol";
import {JBConstants} from "./libraries/JBConstants.sol";
import {JBCurrencies} from "./libraries/JBCurrencies.sol";
import {JBFixedPointNumber} from "./libraries/JBFixedPointNumber.sol";
import {JBFundingCycleMetadataResolver} from "./libraries/JBFundingCycleMetadataResolver.sol";
import {JBFundingCycle} from "./structs/JBFundingCycle.sol";
import {JBPayDelegateAllocation3_1_1} from "./structs/JBPayDelegateAllocation3_1_1.sol";
import {JBPayParamsData} from "./structs/JBPayParamsData.sol";
import {JBRedeemParamsData} from "./structs/JBRedeemParamsData.sol";
import {JBRedemptionDelegateAllocation3_1_1} from
    "./structs/JBRedemptionDelegateAllocation3_1_1.sol";
import {JBTokenAmount} from "./structs/JBTokenAmount.sol";

/// @notice Manages all bookkeeping for inflows and outflows of funds from any ISingleTokenPaymentTerminal.
/// @dev This Store expects a project's controller to be an IJBController3_1.
contract JBSingleTokenPaymentTerminalStore3_1_1 is
    ReentrancyGuard,
    IJBSingleTokenPaymentTerminalStore3_1_1
{
    // A library that parses the packed funding cycle metadata into a friendlier format.
    using JBFundingCycleMetadataResolver for JBFundingCycle;

    //*********************************************************************//
    // --------------------------- custom errors ------------------------- //
    //*********************************************************************//
    error INVALID_AMOUNT_TO_SEND_DELEGATE();
    error CURRENCY_MISMATCH();
    error DISTRIBUTION_AMOUNT_LIMIT_REACHED();
    error FUNDING_CYCLE_PAYMENT_PAUSED();
    error FUNDING_CYCLE_DISTRIBUTION_PAUSED();
    error FUNDING_CYCLE_REDEEM_PAUSED();
    error INADEQUATE_CONTROLLER_ALLOWANCE();
    error INADEQUATE_PAYMENT_TERMINAL_STORE_BALANCE();
    error INSUFFICIENT_TOKENS();
    error INVALID_FUNDING_CYCLE();
    error PAYMENT_TERMINAL_MIGRATION_NOT_ALLOWED();

    //*********************************************************************//
    // -------------------------- private constants ---------------------- //
    //*********************************************************************//

    /// @notice Ensures a maximum number of decimal points of persisted fidelity on mulDiv operations of fixed point numbers.
    uint256 private constant _MAX_FIXED_POINT_FIDELITY = 18;

    //*********************************************************************//
    // ---------------- public immutable stored properties --------------- //
    //*********************************************************************//

    /// @notice The directory of terminals and controllers for projects.
    IJBDirectory public immutable override directory;

    /// @notice The contract storing all funding cycle configurations.
    IJBFundingCycleStore public immutable override fundingCycleStore;

    /// @notice The contract that exposes price feeds.
    IJBPrices public immutable override prices;

    //*********************************************************************//
    // --------------------- public stored properties -------------------- //
    //*********************************************************************//

    /// @notice The amount of tokens that each project has for each terminal, in terms of the terminal's token.
    /// @dev The balance is represented as a fixed point number with the same amount of decimals as its relative terminal.
    /// @custom:param _terminal The terminal to which the balance applies.
    /// @custom:param _projectId The ID of the project to get the balance of.
    mapping(IJBSingleTokenPaymentTerminal => mapping(uint256 => uint256)) public override balanceOf;

    /// @notice The amount of funds that a project has distributed from its limit during the current funding cycle for each terminal, in terms of the distribution limit's currency.
    /// @dev Increases as projects use their preconfigured distribution limits.
    /// @dev The used distribution limit is represented as a fixed point number with the same amount of decimals as its relative terminal.
    /// @custom:param _terminal The terminal to which the used distribution limit applies.
    /// @custom:param _projectId The ID of the project to get the used distribution limit of.
    /// @custom:param _fundingCycleNumber The number of the funding cycle during which the distribution limit was used.
    mapping(IJBSingleTokenPaymentTerminal => mapping(uint256 => mapping(uint256 => uint256)))
        public
        override usedDistributionLimitOf;

    /// @notice The amount of funds that a project has used from its allowance during the current funding cycle configuration for each terminal, in terms of the overflow allowance's currency.
    /// @dev Increases as projects use their allowance.
    /// @dev The used allowance is represented as a fixed point number with the same amount of decimals as its relative terminal.
    /// @custom:param _terminal The terminal to which the overflow allowance applies.
    /// @custom:param _projectId The ID of the project to get the used overflow allowance of.
    /// @custom:param _configuration The configuration of the during which the allowance was used.
    mapping(IJBSingleTokenPaymentTerminal => mapping(uint256 => mapping(uint256 => uint256)))
        public
        override usedOverflowAllowanceOf;

    //*********************************************************************//
    // ------------------------- external views -------------------------- //
    //*********************************************************************//

    /// @notice Gets the current overflowed amount in a terminal for a specified project.
    /// @dev The current overflow is represented as a fixed point number with the same amount of decimals as the specified terminal.
    /// @param _terminal The terminal for which the overflow is being calculated.
    /// @param _projectId The ID of the project to get overflow for.
    /// @return The current amount of overflow that project has in the specified terminal.
    function currentOverflowOf(IJBSingleTokenPaymentTerminal _terminal, uint256 _projectId)
        external
        view
        override
        returns (uint256)
    {
        // Return the overflow during the project's current funding cycle.
        return _overflowDuring(
            _terminal, _projectId, fundingCycleStore.currentOf(_projectId), _terminal.currency()
        );
    }

    /// @notice Gets the current overflowed amount for a specified project across all terminals.
    /// @param _projectId The ID of the project to get total overflow for.
    /// @param _decimals The number of decimals that the fixed point overflow should include.
    /// @param _currency The currency that the total overflow should be in terms of.
    /// @return The current total amount of overflow that project has across all terminals.
    function currentTotalOverflowOf(uint256 _projectId, uint256 _decimals, uint256 _currency)
        external
        view
        override
        returns (uint256)
    {
        return _currentTotalOverflowOf(_projectId, _decimals, _currency);
    }

    /// @notice The current amount of overflowed tokens from a terminal that can be reclaimed by the specified number of tokens, using the total token supply and overflow in the ecosystem.
    /// @dev  If the project has an active funding cycle reconfiguration ballot, the project's ballot redemption rate is used.
    /// @dev The current reclaimable overflow is returned in terms of the specified terminal's currency.
    /// @dev The reclaimable overflow is represented as a fixed point number with the same amount of decimals as the specified terminal.
    /// @param _terminal The terminal from which the reclaimable amount would come.
    /// @param _projectId The ID of the project to get the reclaimable overflow amount for.
    /// @param _tokenCount The number of tokens to make the calculation with, as a fixed point number with 18 decimals.
    /// @param _useTotalOverflow A flag indicating whether the overflow used in the calculation should be summed from all of the project's terminals. If false, overflow should be limited to the amount in the specified `_terminal`.
    /// @return The amount of overflowed tokens that can be reclaimed, as a fixed point number with the same number of decimals as the provided `_terminal`.
    function currentReclaimableOverflowOf(
        IJBSingleTokenPaymentTerminal _terminal,
        uint256 _projectId,
        uint256 _tokenCount,
        bool _useTotalOverflow
    ) external view override returns (uint256) {
        // Get a reference to the project's current funding cycle.
        JBFundingCycle memory _fundingCycle = fundingCycleStore.currentOf(_projectId);

        // Get the amount of current overflow.
        // Use the project's total overflow across all of its terminals if the flag species specifies so. Otherwise, use the overflow local to the specified terminal.
        uint256 _currentOverflow = _useTotalOverflow
            ? _currentTotalOverflowOf(_projectId, _terminal.decimals(), _terminal.currency())
            : _overflowDuring(_terminal, _projectId, _fundingCycle, _terminal.currency());

        // If there's no overflow, there's no reclaimable overflow.
        if (_currentOverflow == 0) return 0;

        // Get the number of outstanding tokens the project has.
        uint256 _totalSupply = IJBController3_1(directory.controllerOf(_projectId))
            .totalOutstandingTokensOf(_projectId);

        // Can't redeem more tokens that is in the supply.
        if (_tokenCount > _totalSupply) return 0;

        // Return the reclaimable overflow amount.
<<<<<<< HEAD
        return
            _reclaimableOverflowDuring(_fundingCycle, _tokenCount, _totalSupply, _currentOverflow);
=======
        return _reclaimableOverflowDuring(
            _projectId, _fundingCycle, _tokenCount, _totalSupply, _currentOverflow
        );
>>>>>>> 6c94c32e
    }

    /// @notice The current amount of overflowed tokens from a terminal that can be reclaimed by the specified number of tokens, using the specified total token supply and overflow amounts.
    /// @dev If the project has an active funding cycle reconfiguration ballot, the project's ballot redemption rate is used.
    /// @param _projectId The ID of the project to get the reclaimable overflow amount for.
    /// @param _tokenCount The number of tokens to make the calculation with, as a fixed point number with 18 decimals.
    /// @param _totalSupply The total number of tokens to make the calculation with, as a fixed point number with 18 decimals.
    /// @param _overflow The amount of overflow to make the calculation with, as a fixed point number.
    /// @return The amount of overflowed tokens that can be reclaimed, as a fixed point number with the same number of decimals as the provided `_overflow`.
    function currentReclaimableOverflowOf(
        uint256 _projectId,
        uint256 _tokenCount,
        uint256 _totalSupply,
        uint256 _overflow
    ) external view override returns (uint256) {
        // If there's no overflow, there's no reclaimable overflow.
        if (_overflow == 0) return 0;

        // Can't redeem more tokens that is in the supply.
        if (_tokenCount > _totalSupply) return 0;

        // Get a reference to the project's current funding cycle.
        JBFundingCycle memory _fundingCycle = fundingCycleStore.currentOf(_projectId);

        // Return the reclaimable overflow amount.
<<<<<<< HEAD
        return _reclaimableOverflowDuring(_fundingCycle, _tokenCount, _totalSupply, _overflow);
=======
        return _reclaimableOverflowDuring(
            _projectId, _fundingCycle, _tokenCount, _totalSupply, _overflow
        );
>>>>>>> 6c94c32e
    }

    //*********************************************************************//
    // -------------------------- constructor ---------------------------- //
    //*********************************************************************//

    /// @param _directory A contract storing directories of terminals and controllers for each project.
    /// @param _fundingCycleStore A contract storing all funding cycle configurations.
    /// @param _prices A contract that exposes price feeds.
    constructor(
        IJBDirectory _directory,
        IJBFundingCycleStore _fundingCycleStore,
        IJBPrices _prices
    ) {
        directory = _directory;
        fundingCycleStore = _fundingCycleStore;
        prices = _prices;
    }

    //*********************************************************************//
    // ---------------------- external transactions ---------------------- //
    //*********************************************************************//

    /// @notice Records newly contributed tokens to a project.
    /// @dev Mints the project's tokens according to values provided by a configured data source. If no data source is configured, mints tokens proportional to the amount of the contribution.
    /// @dev The msg.sender must be an IJBSingleTokenPaymentTerminal. The amount specified in the params is in terms of the msg.sender's tokens.
    /// @param _payer The original address that sent the payment to the terminal.
    /// @param _amount The amount of tokens being paid. Includes the token being paid, the value, the number of decimals included, and the currency of the amount.
    /// @param _projectId The ID of the project being paid.
<<<<<<< HEAD
=======
    /// @param _baseWeightCurrency The currency to base token issuance on.
>>>>>>> 6c94c32e
    /// @param _beneficiary The specified address that should be the beneficiary of anything that results from the payment.
    /// @param _memo A memo to pass along to the emitted event, and passed along to the funding cycle's data source.
    /// @param _metadata Bytes to send along to the data source, if one is provided.
    /// @return fundingCycle The project's funding cycle during which payment was made.
    /// @return tokenCount The number of project tokens that were minted, as a fixed point number with 18 decimals.
    /// @return delegateAllocations The amount to send to delegates instead of adding to the local balance.
    /// @return memo A memo that should be passed along to the emitted event.
    function recordPaymentFrom(
        address _payer,
        JBTokenAmount calldata _amount,
        uint256 _projectId,
<<<<<<< HEAD
=======
        uint256 _baseWeightCurrency,
>>>>>>> 6c94c32e
        address _beneficiary,
        string calldata _memo,
        bytes memory _metadata
    )
        external
        override
        nonReentrant
        returns (
            JBFundingCycle memory fundingCycle,
            uint256 tokenCount,
            JBPayDelegateAllocation3_1_1[] memory delegateAllocations,
            string memory memo
        )
    {
        // Get a reference to the current funding cycle for the project.
        fundingCycle = fundingCycleStore.currentOf(_projectId);

        // The project must have a funding cycle configured.
        if (fundingCycle.number == 0) revert INVALID_FUNDING_CYCLE();

        // Must not be paused.
        if (fundingCycle.payPaused()) revert FUNDING_CYCLE_PAYMENT_PAUSED();

        // The weight according to which new token supply is to be minted, as a fixed point number with 18 decimals.
        uint256 _weight;

        // If the funding cycle has configured a data source, use it to derive a weight and memo.
        if (fundingCycle.useDataSourceForPay() && fundingCycle.dataSource() != address(0)) {
            // Create the params that'll be sent to the data source.
            JBPayParamsData memory _data = JBPayParamsData(
                IJBSingleTokenPaymentTerminal(msg.sender),
                _payer,
                _amount,
                _projectId,
                fundingCycle.configuration,
                _beneficiary,
                fundingCycle.weight,
                fundingCycle.reservedRate(),
                _memo,
                _metadata
            );
            (_weight, memo, delegateAllocations) =
                IJBFundingCycleDataSource3_1_1(fundingCycle.dataSource()).payParams(_data);
        }
        // Otherwise use the funding cycle's weight
        else {
            _weight = fundingCycle.weight;
            memo = _memo;
        }

        // Scoped section prevents stack too deep. `_balanceDiff` only used within scope.
        {
            // Keep a reference to the amount that should be added to the project's balance.
            uint256 _balanceDiff = _amount.value;

            // Validate all delegated amounts. This needs to be done before returning the delegate allocations to ensure valid delegated amounts.
            if (delegateAllocations.length != 0) {
                for (uint256 _i; _i < delegateAllocations.length;) {
                    // Get a reference to the amount to be delegated.
                    uint256 _delegatedAmount = delegateAllocations[_i].amount;

                    // Validate if non-zero.
                    if (_delegatedAmount != 0) {
                        // Can't delegate more than was paid.
                        if (_delegatedAmount > _balanceDiff) {
                            revert INVALID_AMOUNT_TO_SEND_DELEGATE();
                        }

                        // Decrement the total amount being added to the balance.
                        _balanceDiff = _balanceDiff - _delegatedAmount;
                    }

                    unchecked {
                        ++_i;
                    }
                }
            }

            // If there's no amount being recorded, there's nothing left to do.
            if (_amount.value == 0) return (fundingCycle, 0, delegateAllocations, memo);

            // Add the correct balance difference to the token balance of the project.
            if (_balanceDiff != 0) {
                balanceOf[IJBSingleTokenPaymentTerminal(msg.sender)][_projectId] =
                    balanceOf[IJBSingleTokenPaymentTerminal(msg.sender)][_projectId] + _balanceDiff;
            }
        }

        // If there's no weight, token count must be 0 so there's nothing left to do.
        if (_weight == 0) return (fundingCycle, 0, delegateAllocations, memo);

        // Get a reference to the number of decimals in the amount. (prevents stack too deep).
        uint256 _decimals = _amount.decimals;

        // If the terminal should base its weight on a different currency from the terminal's currency, determine the factor.
        // The weight is always a fixed point mumber with 18 decimals. To ensure this, the ratio should use the same number of decimals as the `_amount`.
<<<<<<< HEAD
        uint256 _weightRatio = _amount.currency == fundingCycle.baseCurrency()
            ? 10 ** _decimals
            : prices.priceFor(_amount.currency, fundingCycle.baseCurrency(), _decimals);
=======
        uint256 _weightRatio = _amount.currency == _baseWeightCurrency
            ? 10 ** _decimals
            : prices.priceFor(_amount.currency, _baseWeightCurrency, _decimals);
>>>>>>> 6c94c32e

        // Find the number of tokens to mint, as a fixed point number with as many decimals as `weight` has.
        tokenCount = PRBMath.mulDiv(_amount.value, _weight, _weightRatio);
    }

    /// @notice Records newly redeemed tokens of a project.
    /// @dev Redeems the project's tokens according to values provided by a configured data source. If no data source is configured, redeems tokens along a redemption bonding curve that is a function of the number of tokens being burned.
    /// @dev The msg.sender must be an IJBSingleTokenPaymentTerminal. The amount specified in the params is in terms of the msg.senders tokens.
    /// @param _holder The account that is having its tokens redeemed.
    /// @param _projectId The ID of the project to which the tokens being redeemed belong.
    /// @param _tokenCount The number of project tokens to redeem, as a fixed point number with 18 decimals.
    /// @param _memo A memo to pass along to the emitted event.
    /// @param _metadata Bytes to send along to the data source, if one is provided.
    /// @return fundingCycle The funding cycle during which the redemption was made.
    /// @return reclaimAmount The amount of terminal tokens reclaimed, as a fixed point number with 18 decimals.
    /// @return delegateAllocations The amount to send to delegates instead of sending to the beneficiary.
    /// @return memo A memo that should be passed along to the emitted event.
    function recordRedemptionFor(
        address _holder,
        uint256 _projectId,
        uint256 _tokenCount,
        string memory _memo,
        bytes memory _metadata
    )
        external
        override
        nonReentrant
        returns (
            JBFundingCycle memory fundingCycle,
            uint256 reclaimAmount,
            JBRedemptionDelegateAllocation3_1_1[] memory delegateAllocations,
            string memory memo
        )
    {
        // Get a reference to the project's current funding cycle.
        fundingCycle = fundingCycleStore.currentOf(_projectId);

        // The current funding cycle must not be paused.
        if (fundingCycle.redeemPaused()) revert FUNDING_CYCLE_REDEEM_PAUSED();

        // Scoped section prevents stack too deep. `_reclaimedTokenAmount`, `_currentOverflow`, and `_totalSupply` only used within scope.
        {
            // Get a reference to the reclaimed token amount struct, the current overflow, and the total token supply.
            JBTokenAmount memory _reclaimedTokenAmount;
            uint256 _currentOverflow;
            uint256 _totalSupply;

            // Another scoped section prevents stack too deep. `_token`, `_decimals`, and `_currency` only used within scope.
            {
                // Get a reference to the terminal's tokens.
                address _token = IJBSingleTokenPaymentTerminal(msg.sender).token();

                // Get a reference to the terminal's decimals.
                uint256 _decimals = IJBSingleTokenPaymentTerminal(msg.sender).decimals();

                // Get areference to the terminal's currency.
                uint256 _currency = IJBSingleTokenPaymentTerminal(msg.sender).currency();

                // Get the amount of current overflow.
                // Use the local overflow if the funding cycle specifies that it should be used. Otherwise, use the project's total overflow across all of its terminals.
                _currentOverflow = fundingCycle.useTotalOverflowForRedemptions()
                    ? _currentTotalOverflowOf(_projectId, _decimals, _currency)
                    : _overflowDuring(
                        IJBSingleTokenPaymentTerminal(msg.sender), _projectId, fundingCycle, _currency
                    );

                // Get the number of outstanding tokens the project has.
                _totalSupply = IJBController3_1(directory.controllerOf(_projectId))
                    .totalOutstandingTokensOf(_projectId);

                // Can't redeem more tokens that is in the supply.
                if (_tokenCount > _totalSupply) revert INSUFFICIENT_TOKENS();

                if (_currentOverflow != 0) {
                    // Calculate reclaim amount using the current overflow amount.
                    reclaimAmount = _reclaimableOverflowDuring(
<<<<<<< HEAD
                        fundingCycle, _tokenCount, _totalSupply, _currentOverflow
=======
                        _projectId, fundingCycle, _tokenCount, _totalSupply, _currentOverflow
>>>>>>> 6c94c32e
                    );
                }

                _reclaimedTokenAmount = JBTokenAmount(_token, reclaimAmount, _decimals, _currency);
            }

            // If the funding cycle has configured a data source, use it to derive a claim amount and memo.
            if (fundingCycle.useDataSourceForRedeem() && fundingCycle.dataSource() != address(0)) {
                // Yet another scoped section prevents stack too deep. `_state`  only used within scope.
                {
<<<<<<< HEAD
=======
                    // Get a reference to the ballot state.
                    JBBallotState _state = fundingCycleStore.currentBallotStateOf(_projectId);

>>>>>>> 6c94c32e
                    // Create the params that'll be sent to the data source.
                    JBRedeemParamsData memory _data = JBRedeemParamsData(
                        IJBSingleTokenPaymentTerminal(msg.sender),
                        _holder,
                        _projectId,
                        fundingCycle.configuration,
                        _tokenCount,
                        _totalSupply,
                        _currentOverflow,
                        _reclaimedTokenAmount,
                        fundingCycle.useTotalOverflowForRedemptions(),
<<<<<<< HEAD
                        fundingCycle.redemptionRate(),
=======
                        _state == JBBallotState.Active
                            ? fundingCycle.ballotRedemptionRate()
                            : fundingCycle.redemptionRate(),
>>>>>>> 6c94c32e
                        _memo,
                        _metadata
                    );
                    (reclaimAmount, memo, delegateAllocations) = IJBFundingCycleDataSource3_1_1(
                        fundingCycle.dataSource()
                    ).redeemParams(_data);
                }
            } else {
                memo = _memo;
            }
        }

        // Keep a reference to the amount that should be subtracted from the project's balance.
        uint256 _balanceDiff = reclaimAmount;

        if (delegateAllocations.length != 0) {
            // Validate all delegated amounts.
            for (uint256 _i; _i < delegateAllocations.length;) {
                // Get a reference to the amount to be delegated.
                uint256 _delegatedAmount = delegateAllocations[_i].amount;

                // Validate if non-zero.
                if (_delegatedAmount != 0) {
                    // Increment the total amount being subtracted from the balance.
                    _balanceDiff = _balanceDiff + _delegatedAmount;
                }

                unchecked {
                    ++_i;
                }
            }
        }

        // The amount being reclaimed must be within the project's balance.
        if (_balanceDiff > balanceOf[IJBSingleTokenPaymentTerminal(msg.sender)][_projectId]) {
            revert INADEQUATE_PAYMENT_TERMINAL_STORE_BALANCE();
        }

        // Remove the reclaimed funds from the project's balance.
        if (_balanceDiff != 0) {
            unchecked {
                balanceOf[IJBSingleTokenPaymentTerminal(msg.sender)][_projectId] =
                    balanceOf[IJBSingleTokenPaymentTerminal(msg.sender)][_projectId] - _balanceDiff;
            }
        }
    }

    /// @notice Records newly distributed funds for a project.
    /// @dev The msg.sender must be an IJBSingleTokenPaymentTerminal.
    /// @param _projectId The ID of the project that is having funds distributed.
    /// @param _amount The amount to use from the distribution limit, as a fixed point number.
    /// @param _currency The currency of the `_amount`. This must match the project's current funding cycle's currency.
    /// @return fundingCycle The funding cycle during which the distribution was made.
    /// @return distributedAmount The amount of terminal tokens distributed, as a fixed point number with the same amount of decimals as its relative terminal.
    function recordDistributionFor(uint256 _projectId, uint256 _amount, uint256 _currency)
        external
        override
        nonReentrant
        returns (JBFundingCycle memory fundingCycle, uint256 distributedAmount)
    {
        // Get a reference to the project's current funding cycle.
        fundingCycle = fundingCycleStore.currentOf(_projectId);

        // The funding cycle must not be configured to have distributions paused.
        if (fundingCycle.distributionsPaused()) revert FUNDING_CYCLE_DISTRIBUTION_PAUSED();

        // The new total amount that has been distributed during this funding cycle.
        uint256 _newUsedDistributionLimitOf = usedDistributionLimitOf[IJBSingleTokenPaymentTerminal(
            msg.sender
        )][_projectId][fundingCycle.number] + _amount;

        // Amount must be within what is still distributable.
        (uint256 _distributionLimitOf, uint256 _distributionLimitCurrencyOf) = IJBController3_1(
            directory.controllerOf(_projectId)
        ).fundAccessConstraintsStore().distributionLimitOf(
            _projectId,
            fundingCycle.configuration,
            IJBSingleTokenPaymentTerminal(msg.sender),
            IJBSingleTokenPaymentTerminal(msg.sender).token()
        );

        // Make sure the new used amount is within the distribution limit.
        if (_newUsedDistributionLimitOf > _distributionLimitOf || _distributionLimitOf == 0) {
            revert DISTRIBUTION_AMOUNT_LIMIT_REACHED();
        }

        // Make sure the currencies match.
        if (_currency != _distributionLimitCurrencyOf) revert CURRENCY_MISMATCH();

        // Get a reference to the terminal's currency.
        uint256 _balanceCurrency = IJBSingleTokenPaymentTerminal(msg.sender).currency();

        // Convert the amount to the balance's currency.
        distributedAmount = (_currency == _balanceCurrency)
            ? _amount
            : PRBMath.mulDiv(
                _amount,
                10 ** _MAX_FIXED_POINT_FIDELITY, // Use _MAX_FIXED_POINT_FIDELITY to keep as much of the `_amount.value`'s fidelity as possible when converting.
                prices.priceFor(_currency, _balanceCurrency, _MAX_FIXED_POINT_FIDELITY)
            );

        // The amount being distributed must be available.
        if (distributedAmount > balanceOf[IJBSingleTokenPaymentTerminal(msg.sender)][_projectId]) {
            revert INADEQUATE_PAYMENT_TERMINAL_STORE_BALANCE();
        }

        // Store the new amount.
        usedDistributionLimitOf[IJBSingleTokenPaymentTerminal(msg.sender)][_projectId][fundingCycle
            .number] = _newUsedDistributionLimitOf;

        // Removed the distributed funds from the project's token balance.
        unchecked {
            balanceOf[IJBSingleTokenPaymentTerminal(msg.sender)][_projectId] =
                balanceOf[IJBSingleTokenPaymentTerminal(msg.sender)][_projectId] - distributedAmount;
        }
    }

    /// @notice Records newly used allowance funds of a project.
    /// @dev The msg.sender must be an IJBSingleTokenPaymentTerminal.
    /// @param _projectId The ID of the project to use the allowance of.
    /// @param _amount The amount to use from the allowance, as a fixed point number.
    /// @param _currency The currency of the `_amount`. Must match the currency of the overflow allowance.
    /// @return fundingCycle The funding cycle during which the overflow allowance is being used.
    /// @return usedAmount The amount of terminal tokens used, as a fixed point number with the same amount of decimals as its relative terminal.
    function recordUsedAllowanceOf(uint256 _projectId, uint256 _amount, uint256 _currency)
        external
        override
        nonReentrant
        returns (JBFundingCycle memory fundingCycle, uint256 usedAmount)
    {
        // Get a reference to the project's current funding cycle.
        fundingCycle = fundingCycleStore.currentOf(_projectId);

        // Get a reference to the new used overflow allowance for this funding cycle configuration.
        uint256 _newUsedOverflowAllowanceOf = usedOverflowAllowanceOf[IJBSingleTokenPaymentTerminal(
            msg.sender
        )][_projectId][fundingCycle.configuration] + _amount;

        // There must be sufficient allowance available.
        (uint256 _overflowAllowanceOf, uint256 _overflowAllowanceCurrency) = IJBController3_1(
            directory.controllerOf(_projectId)
        ).fundAccessConstraintsStore().overflowAllowanceOf(
            _projectId,
            fundingCycle.configuration,
            IJBSingleTokenPaymentTerminal(msg.sender),
            IJBSingleTokenPaymentTerminal(msg.sender).token()
        );

        // Make sure the new used amount is within the allowance.
        if (_newUsedOverflowAllowanceOf > _overflowAllowanceOf || _overflowAllowanceOf == 0) {
            revert INADEQUATE_CONTROLLER_ALLOWANCE();
        }

        // Make sure the currencies match.
        if (_currency != _overflowAllowanceCurrency) revert CURRENCY_MISMATCH();

        // Get a reference to the terminal's currency.
        uint256 _balanceCurrency = IJBSingleTokenPaymentTerminal(msg.sender).currency();

        // Convert the amount to this store's terminal's token.
        usedAmount = (_currency == _balanceCurrency)
            ? _amount
            : PRBMath.mulDiv(
                _amount,
                10 ** _MAX_FIXED_POINT_FIDELITY, // Use _MAX_FIXED_POINT_FIDELITY to keep as much of the `_amount.value`'s fidelity as possible when converting.
                prices.priceFor(_currency, _balanceCurrency, _MAX_FIXED_POINT_FIDELITY)
            );

        // The amount being distributed must be available in the overflow.
        if (
            usedAmount
                > _overflowDuring(
                    IJBSingleTokenPaymentTerminal(msg.sender),
                    _projectId,
                    fundingCycle,
                    _balanceCurrency
                )
        ) revert INADEQUATE_PAYMENT_TERMINAL_STORE_BALANCE();

        // Store the incremented value.
        usedOverflowAllowanceOf[IJBSingleTokenPaymentTerminal(msg.sender)][_projectId][fundingCycle
            .configuration] = _newUsedOverflowAllowanceOf;

        // Update the project's balance.
        balanceOf[IJBSingleTokenPaymentTerminal(msg.sender)][_projectId] =
            balanceOf[IJBSingleTokenPaymentTerminal(msg.sender)][_projectId] - usedAmount;
    }

    /// @notice Records newly added funds for the project.
    /// @dev The msg.sender must be an IJBSingleTokenPaymentTerminal.
    /// @param _projectId The ID of the project to which the funds being added belong.
    /// @param _amount The amount of terminal tokens added, as a fixed point number with the same amount of decimals as its relative terminal.
    function recordAddedBalanceFor(uint256 _projectId, uint256 _amount) external override {
        // Increment the balance.
        balanceOf[IJBSingleTokenPaymentTerminal(msg.sender)][_projectId] =
            balanceOf[IJBSingleTokenPaymentTerminal(msg.sender)][_projectId] + _amount;
    }

    /// @notice Records the migration of funds from this store.
    /// @dev The msg.sender must be an IJBSingleTokenPaymentTerminal. The amount returned is in terms of the msg.senders tokens.
    /// @param _projectId The ID of the project being migrated.
    /// @return balance The project's migrated balance, as a fixed point number with the same amount of decimals as its relative terminal.
    function recordMigration(uint256 _projectId)
        external
        override
        nonReentrant
        returns (uint256 balance)
    {
        // Get a reference to the project's current funding cycle.
        JBFundingCycle memory _fundingCycle = fundingCycleStore.currentOf(_projectId);

        // Migration must be allowed.
        if (!_fundingCycle.terminalMigrationAllowed()) {
            revert PAYMENT_TERMINAL_MIGRATION_NOT_ALLOWED();
        }

        // Return the current balance.
        balance = balanceOf[IJBSingleTokenPaymentTerminal(msg.sender)][_projectId];

        // Set the balance to 0.
        balanceOf[IJBSingleTokenPaymentTerminal(msg.sender)][_projectId] = 0;
    }

    //*********************************************************************//
    // --------------------- private helper functions -------------------- //
    //*********************************************************************//

    /// @notice The amount of overflowed tokens from a terminal that can be reclaimed by the specified number of tokens when measured from the specified.
    /// @dev If the project has an active funding cycle reconfiguration ballot, the project's ballot redemption rate is used.
<<<<<<< HEAD
=======
    /// @param _projectId The ID of the project to get the reclaimable overflow amount for.
>>>>>>> 6c94c32e
    /// @param _fundingCycle The funding cycle during which reclaimable overflow is being calculated.
    /// @param _tokenCount The number of tokens to make the calculation with, as a fixed point number with 18 decimals.
    /// @param _totalSupply The total supply of tokens to make the calculation with, as a fixed point number with 18 decimals.
    /// @param _overflow The amount of overflow to make the calculation with.
    /// @return The amount of overflowed tokens that can be reclaimed.
    function _reclaimableOverflowDuring(
<<<<<<< HEAD
=======
        uint256 _projectId,
>>>>>>> 6c94c32e
        JBFundingCycle memory _fundingCycle,
        uint256 _tokenCount,
        uint256 _totalSupply,
        uint256 _overflow
<<<<<<< HEAD
    ) private pure returns (uint256) {
=======
    ) private view returns (uint256) {
>>>>>>> 6c94c32e
        // If the amount being redeemed is the total supply, return the rest of the overflow.
        if (_tokenCount == _totalSupply) return _overflow;

        // Use the ballot redemption rate if the queued cycle is pending approval according to the previous funding cycle's ballot.
<<<<<<< HEAD
        uint256 _redemptionRate = _fundingCycle.redemptionRate();
=======
        uint256 _redemptionRate = fundingCycleStore.currentBallotStateOf(_projectId)
            == JBBallotState.Active
            ? _fundingCycle.ballotRedemptionRate()
            : _fundingCycle.redemptionRate();
>>>>>>> 6c94c32e

        // If the redemption rate is 0, nothing is claimable.
        if (_redemptionRate == 0) return 0;

        // Get a reference to the linear proportion.
        uint256 _base = PRBMath.mulDiv(_overflow, _tokenCount, _totalSupply);

        // These conditions are all part of the same curve. Edge conditions are separated because fewer operation are necessary.
        if (_redemptionRate == JBConstants.MAX_REDEMPTION_RATE) return _base;

        return PRBMath.mulDiv(
            _base,
            _redemptionRate
                + PRBMath.mulDiv(
                    _tokenCount, JBConstants.MAX_REDEMPTION_RATE - _redemptionRate, _totalSupply
                ),
            JBConstants.MAX_REDEMPTION_RATE
        );
    }

    /// @notice Gets the amount that is overflowing when measured from the specified funding cycle.
    /// @dev This amount changes as the value of the balance changes in relation to the currency being used to measure the distribution limit.
    /// @param _terminal The terminal for which the overflow is being calculated.
    /// @param _projectId The ID of the project to get overflow for.
    /// @param _fundingCycle The ID of the funding cycle to base the overflow on.
    /// @param _balanceCurrency The currency that the stored balance is expected to be in terms of.
    /// @return overflow The overflow of funds, as a fixed point number with 18 decimals.
    function _overflowDuring(
        IJBSingleTokenPaymentTerminal _terminal,
        uint256 _projectId,
        JBFundingCycle memory _fundingCycle,
        uint256 _balanceCurrency
    ) private view returns (uint256) {
        // Get the current balance of the project.
        uint256 _balanceOf = balanceOf[_terminal][_projectId];

        // If there's no balance, there's no overflow.
        if (_balanceOf == 0) return 0;

        // Get a reference to the distribution limit during the funding cycle.
        (uint256 _distributionLimit, uint256 _distributionLimitCurrency) = IJBController3_1(
            directory.controllerOf(_projectId)
        ).fundAccessConstraintsStore().distributionLimitOf(
            _projectId, _fundingCycle.configuration, _terminal, _terminal.token()
        );

        // Get a reference to the amount still distributable during the funding cycle.
        uint256 _distributionLimitRemaining = _distributionLimit
            - usedDistributionLimitOf[_terminal][_projectId][_fundingCycle.number];

        // Convert the _distributionRemaining to be in terms of the provided currency.
        if (_distributionLimitRemaining != 0 && _distributionLimitCurrency != _balanceCurrency) {
            _distributionLimitRemaining = PRBMath.mulDiv(
                _distributionLimitRemaining,
                10 ** _MAX_FIXED_POINT_FIDELITY, // Use _MAX_FIXED_POINT_FIDELITY to keep as much of the `_amount.value`'s fidelity as possible when converting.
                prices.priceFor(
                    _distributionLimitCurrency, _balanceCurrency, _MAX_FIXED_POINT_FIDELITY
                )
            );
        }

        // Overflow is the balance of this project minus the amount that can still be distributed.
        unchecked {
            return _balanceOf > _distributionLimitRemaining
                ? _balanceOf - _distributionLimitRemaining
                : 0;
        }
    }

    /// @notice Gets the amount that is currently overflowing across all of a project's terminals.
    /// @dev This amount changes as the value of the balances changes in relation to the currency being used to measure the project's distribution limits.
    /// @param _projectId The ID of the project to get the total overflow for.
    /// @param _decimals The number of decimals that the fixed point overflow should include.
    /// @param _currency The currency that the overflow should be in terms of.
    /// @return overflow The total overflow of a project's funds.
    function _currentTotalOverflowOf(uint256 _projectId, uint256 _decimals, uint256 _currency)
        private
        view
        returns (uint256)
    {
        // Get a reference to the project's terminals.
        IJBPaymentTerminal[] memory _terminals = directory.terminalsOf(_projectId);

        // Keep a reference to the ETH overflow across all terminals, as a fixed point number with 18 decimals.
        uint256 _ethOverflow;

        // Add the current ETH overflow for each terminal.
        for (uint256 _i; _i < _terminals.length;) {
            _ethOverflow = _ethOverflow + _terminals[_i].currentEthOverflowOf(_projectId);
            unchecked {
                ++_i;
            }
        }

        // Convert the ETH overflow to the specified currency if needed, maintaining a fixed point number with 18 decimals.
        uint256 _totalOverflow18Decimal = _currency == JBCurrencies.ETH
            ? _ethOverflow
            : PRBMath.mulDiv(_ethOverflow, 10 ** 18, prices.priceFor(JBCurrencies.ETH, _currency, 18));

        // Adjust the decimals of the fixed point number if needed to match the target decimals.
        return (_decimals == 18)
            ? _totalOverflow18Decimal
            : JBFixedPointNumber.adjustDecimals(_totalOverflow18Decimal, 18, _decimals);
    }
}<|MERGE_RESOLUTION|>--- conflicted
+++ resolved
@@ -1,848 +1,804 @@
 // SPDX-License-Identifier: MIT
 pragma solidity ^0.8.16;
 
-import {ReentrancyGuard} from "@openzeppelin/contracts/security/ReentrancyGuard.sol";
-import {PRBMath} from "@paulrberg/contracts/math/PRBMath.sol";
-import {JBBallotState} from "./enums/JBBallotState.sol";
-import {IJBController3_1} from "./interfaces/IJBController3_1.sol";
-import {IJBDirectory} from "./interfaces/IJBDirectory.sol";
-import {IJBFundingCycleDataSource3_1_1} from "./interfaces/IJBFundingCycleDataSource3_1_1.sol";
-import {IJBFundingCycleStore} from "./interfaces/IJBFundingCycleStore.sol";
-import {IJBPaymentTerminal} from "./interfaces/IJBPaymentTerminal.sol";
-import {IJBPrices} from "./interfaces/IJBPrices.sol";
-import {IJBSingleTokenPaymentTerminal} from "./interfaces/IJBSingleTokenPaymentTerminal.sol";
-import {IJBSingleTokenPaymentTerminalStore3_1_1} from
-    "./interfaces/IJBSingleTokenPaymentTerminalStore3_1_1.sol";
-import {JBConstants} from "./libraries/JBConstants.sol";
-import {JBCurrencies} from "./libraries/JBCurrencies.sol";
-import {JBFixedPointNumber} from "./libraries/JBFixedPointNumber.sol";
-import {JBFundingCycleMetadataResolver} from "./libraries/JBFundingCycleMetadataResolver.sol";
-import {JBFundingCycle} from "./structs/JBFundingCycle.sol";
-import {JBPayDelegateAllocation3_1_1} from "./structs/JBPayDelegateAllocation3_1_1.sol";
-import {JBPayParamsData} from "./structs/JBPayParamsData.sol";
-import {JBRedeemParamsData} from "./structs/JBRedeemParamsData.sol";
-import {JBRedemptionDelegateAllocation3_1_1} from
-    "./structs/JBRedemptionDelegateAllocation3_1_1.sol";
-import {JBTokenAmount} from "./structs/JBTokenAmount.sol";
+import {ReentrancyGuard} from '@openzeppelin/contracts/security/ReentrancyGuard.sol';
+import {PRBMath} from '@paulrberg/contracts/math/PRBMath.sol';
+import {JBBallotState} from './enums/JBBallotState.sol';
+import {IJBController3_1} from './interfaces/IJBController3_1.sol';
+import {IJBDirectory} from './interfaces/IJBDirectory.sol';
+import {IJBFundingCycleDataSource3_1_1} from './interfaces/IJBFundingCycleDataSource3_1_1.sol';
+import {IJBFundingCycleStore} from './interfaces/IJBFundingCycleStore.sol';
+import {IJBPaymentTerminal} from './interfaces/IJBPaymentTerminal.sol';
+import {IJBPrices} from './interfaces/IJBPrices.sol';
+import {IJBSingleTokenPaymentTerminal} from './interfaces/IJBSingleTokenPaymentTerminal.sol';
+import {IJBSingleTokenPaymentTerminalStore3_1_1} from './interfaces/IJBSingleTokenPaymentTerminalStore3_1_1.sol';
+import {JBConstants} from './libraries/JBConstants.sol';
+import {JBCurrencies} from './libraries/JBCurrencies.sol';
+import {JBFixedPointNumber} from './libraries/JBFixedPointNumber.sol';
+import {JBFundingCycleMetadataResolver} from './libraries/JBFundingCycleMetadataResolver.sol';
+import {JBFundingCycle} from './structs/JBFundingCycle.sol';
+import {JBPayDelegateAllocation3_1_1} from './structs/JBPayDelegateAllocation3_1_1.sol';
+import {JBPayParamsData} from './structs/JBPayParamsData.sol';
+import {JBRedeemParamsData} from './structs/JBRedeemParamsData.sol';
+import {JBRedemptionDelegateAllocation3_1_1} from './structs/JBRedemptionDelegateAllocation3_1_1.sol';
+import {JBTokenAmount} from './structs/JBTokenAmount.sol';
 
 /// @notice Manages all bookkeeping for inflows and outflows of funds from any ISingleTokenPaymentTerminal.
 /// @dev This Store expects a project's controller to be an IJBController3_1.
 contract JBSingleTokenPaymentTerminalStore3_1_1 is
-    ReentrancyGuard,
-    IJBSingleTokenPaymentTerminalStore3_1_1
+  ReentrancyGuard,
+  IJBSingleTokenPaymentTerminalStore3_1_1
 {
-    // A library that parses the packed funding cycle metadata into a friendlier format.
-    using JBFundingCycleMetadataResolver for JBFundingCycle;
-
-    //*********************************************************************//
-    // --------------------------- custom errors ------------------------- //
-    //*********************************************************************//
-    error INVALID_AMOUNT_TO_SEND_DELEGATE();
-    error CURRENCY_MISMATCH();
-    error DISTRIBUTION_AMOUNT_LIMIT_REACHED();
-    error FUNDING_CYCLE_PAYMENT_PAUSED();
-    error FUNDING_CYCLE_DISTRIBUTION_PAUSED();
-    error FUNDING_CYCLE_REDEEM_PAUSED();
-    error INADEQUATE_CONTROLLER_ALLOWANCE();
-    error INADEQUATE_PAYMENT_TERMINAL_STORE_BALANCE();
-    error INSUFFICIENT_TOKENS();
-    error INVALID_FUNDING_CYCLE();
-    error PAYMENT_TERMINAL_MIGRATION_NOT_ALLOWED();
-
-    //*********************************************************************//
-    // -------------------------- private constants ---------------------- //
-    //*********************************************************************//
-
-    /// @notice Ensures a maximum number of decimal points of persisted fidelity on mulDiv operations of fixed point numbers.
-    uint256 private constant _MAX_FIXED_POINT_FIDELITY = 18;
-
-    //*********************************************************************//
-    // ---------------- public immutable stored properties --------------- //
-    //*********************************************************************//
-
-    /// @notice The directory of terminals and controllers for projects.
-    IJBDirectory public immutable override directory;
-
-    /// @notice The contract storing all funding cycle configurations.
-    IJBFundingCycleStore public immutable override fundingCycleStore;
-
-    /// @notice The contract that exposes price feeds.
-    IJBPrices public immutable override prices;
-
-    //*********************************************************************//
-    // --------------------- public stored properties -------------------- //
-    //*********************************************************************//
-
-    /// @notice The amount of tokens that each project has for each terminal, in terms of the terminal's token.
-    /// @dev The balance is represented as a fixed point number with the same amount of decimals as its relative terminal.
-    /// @custom:param _terminal The terminal to which the balance applies.
-    /// @custom:param _projectId The ID of the project to get the balance of.
-    mapping(IJBSingleTokenPaymentTerminal => mapping(uint256 => uint256)) public override balanceOf;
-
-    /// @notice The amount of funds that a project has distributed from its limit during the current funding cycle for each terminal, in terms of the distribution limit's currency.
-    /// @dev Increases as projects use their preconfigured distribution limits.
-    /// @dev The used distribution limit is represented as a fixed point number with the same amount of decimals as its relative terminal.
-    /// @custom:param _terminal The terminal to which the used distribution limit applies.
-    /// @custom:param _projectId The ID of the project to get the used distribution limit of.
-    /// @custom:param _fundingCycleNumber The number of the funding cycle during which the distribution limit was used.
-    mapping(IJBSingleTokenPaymentTerminal => mapping(uint256 => mapping(uint256 => uint256)))
-        public
-        override usedDistributionLimitOf;
-
-    /// @notice The amount of funds that a project has used from its allowance during the current funding cycle configuration for each terminal, in terms of the overflow allowance's currency.
-    /// @dev Increases as projects use their allowance.
-    /// @dev The used allowance is represented as a fixed point number with the same amount of decimals as its relative terminal.
-    /// @custom:param _terminal The terminal to which the overflow allowance applies.
-    /// @custom:param _projectId The ID of the project to get the used overflow allowance of.
-    /// @custom:param _configuration The configuration of the during which the allowance was used.
-    mapping(IJBSingleTokenPaymentTerminal => mapping(uint256 => mapping(uint256 => uint256)))
-        public
-        override usedOverflowAllowanceOf;
-
-    //*********************************************************************//
-    // ------------------------- external views -------------------------- //
-    //*********************************************************************//
-
-    /// @notice Gets the current overflowed amount in a terminal for a specified project.
-    /// @dev The current overflow is represented as a fixed point number with the same amount of decimals as the specified terminal.
-    /// @param _terminal The terminal for which the overflow is being calculated.
-    /// @param _projectId The ID of the project to get overflow for.
-    /// @return The current amount of overflow that project has in the specified terminal.
-    function currentOverflowOf(IJBSingleTokenPaymentTerminal _terminal, uint256 _projectId)
-        external
-        view
-        override
-        returns (uint256)
+  // A library that parses the packed funding cycle metadata into a friendlier format.
+  using JBFundingCycleMetadataResolver for JBFundingCycle;
+
+  //*********************************************************************//
+  // --------------------------- custom errors ------------------------- //
+  //*********************************************************************//
+  error INVALID_AMOUNT_TO_SEND_DELEGATE();
+  error CURRENCY_MISMATCH();
+  error DISTRIBUTION_AMOUNT_LIMIT_REACHED();
+  error FUNDING_CYCLE_PAYMENT_PAUSED();
+  error FUNDING_CYCLE_DISTRIBUTION_PAUSED();
+  error FUNDING_CYCLE_REDEEM_PAUSED();
+  error INADEQUATE_CONTROLLER_ALLOWANCE();
+  error INADEQUATE_PAYMENT_TERMINAL_STORE_BALANCE();
+  error INSUFFICIENT_TOKENS();
+  error INVALID_FUNDING_CYCLE();
+  error PAYMENT_TERMINAL_MIGRATION_NOT_ALLOWED();
+
+  //*********************************************************************//
+  // -------------------------- private constants ---------------------- //
+  //*********************************************************************//
+
+  /// @notice Ensures a maximum number of decimal points of persisted fidelity on mulDiv operations of fixed point numbers.
+  uint256 private constant _MAX_FIXED_POINT_FIDELITY = 18;
+
+  //*********************************************************************//
+  // ---------------- public immutable stored properties --------------- //
+  //*********************************************************************//
+
+  /// @notice The directory of terminals and controllers for projects.
+  IJBDirectory public immutable override directory;
+
+  /// @notice The contract storing all funding cycle configurations.
+  IJBFundingCycleStore public immutable override fundingCycleStore;
+
+  /// @notice The contract that exposes price feeds.
+  IJBPrices public immutable override prices;
+
+  //*********************************************************************//
+  // --------------------- public stored properties -------------------- //
+  //*********************************************************************//
+
+  /// @notice The amount of tokens that each project has for each terminal, in terms of the terminal's token.
+  /// @dev The balance is represented as a fixed point number with the same amount of decimals as its relative terminal.
+  /// @custom:param _terminal The terminal to which the balance applies.
+  /// @custom:param _projectId The ID of the project to get the balance of.
+  mapping(IJBSingleTokenPaymentTerminal => mapping(uint256 => uint256)) public override balanceOf;
+
+  /// @notice The amount of funds that a project has distributed from its limit during the current funding cycle for each terminal, in terms of the distribution limit's currency.
+  /// @dev Increases as projects use their preconfigured distribution limits.
+  /// @dev The used distribution limit is represented as a fixed point number with the same amount of decimals as its relative terminal.
+  /// @custom:param _terminal The terminal to which the used distribution limit applies.
+  /// @custom:param _projectId The ID of the project to get the used distribution limit of.
+  /// @custom:param _fundingCycleNumber The number of the funding cycle during which the distribution limit was used.
+  mapping(IJBSingleTokenPaymentTerminal => mapping(uint256 => mapping(uint256 => uint256)))
+    public
+    override usedDistributionLimitOf;
+
+  /// @notice The amount of funds that a project has used from its allowance during the current funding cycle configuration for each terminal, in terms of the overflow allowance's currency.
+  /// @dev Increases as projects use their allowance.
+  /// @dev The used allowance is represented as a fixed point number with the same amount of decimals as its relative terminal.
+  /// @custom:param _terminal The terminal to which the overflow allowance applies.
+  /// @custom:param _projectId The ID of the project to get the used overflow allowance of.
+  /// @custom:param _configuration The configuration of the during which the allowance was used.
+  mapping(IJBSingleTokenPaymentTerminal => mapping(uint256 => mapping(uint256 => uint256)))
+    public
+    override usedOverflowAllowanceOf;
+
+  //*********************************************************************//
+  // ------------------------- external views -------------------------- //
+  //*********************************************************************//
+
+  /// @notice Gets the current overflowed amount in a terminal for a specified project.
+  /// @dev The current overflow is represented as a fixed point number with the same amount of decimals as the specified terminal.
+  /// @param _terminal The terminal for which the overflow is being calculated.
+  /// @param _projectId The ID of the project to get overflow for.
+  /// @return The current amount of overflow that project has in the specified terminal.
+  function currentOverflowOf(
+    IJBSingleTokenPaymentTerminal _terminal,
+    uint256 _projectId
+  ) external view override returns (uint256) {
+    // Return the overflow during the project's current funding cycle.
+    return
+      _overflowDuring(
+        _terminal,
+        _projectId,
+        fundingCycleStore.currentOf(_projectId),
+        _terminal.currency()
+      );
+  }
+
+  /// @notice Gets the current overflowed amount for a specified project across all terminals.
+  /// @param _projectId The ID of the project to get total overflow for.
+  /// @param _decimals The number of decimals that the fixed point overflow should include.
+  /// @param _currency The currency that the total overflow should be in terms of.
+  /// @return The current total amount of overflow that project has across all terminals.
+  function currentTotalOverflowOf(
+    uint256 _projectId,
+    uint256 _decimals,
+    uint256 _currency
+  ) external view override returns (uint256) {
+    return _currentTotalOverflowOf(_projectId, _decimals, _currency);
+  }
+
+  /// @notice The current amount of overflowed tokens from a terminal that can be reclaimed by the specified number of tokens, using the total token supply and overflow in the ecosystem.
+  /// @dev  If the project has an active funding cycle reconfiguration ballot, the project's ballot redemption rate is used.
+  /// @dev The current reclaimable overflow is returned in terms of the specified terminal's currency.
+  /// @dev The reclaimable overflow is represented as a fixed point number with the same amount of decimals as the specified terminal.
+  /// @param _terminal The terminal from which the reclaimable amount would come.
+  /// @param _projectId The ID of the project to get the reclaimable overflow amount for.
+  /// @param _tokenCount The number of tokens to make the calculation with, as a fixed point number with 18 decimals.
+  /// @param _useTotalOverflow A flag indicating whether the overflow used in the calculation should be summed from all of the project's terminals. If false, overflow should be limited to the amount in the specified `_terminal`.
+  /// @return The amount of overflowed tokens that can be reclaimed, as a fixed point number with the same number of decimals as the provided `_terminal`.
+  function currentReclaimableOverflowOf(
+    IJBSingleTokenPaymentTerminal _terminal,
+    uint256 _projectId,
+    uint256 _tokenCount,
+    bool _useTotalOverflow
+  ) external view override returns (uint256) {
+    // Get a reference to the project's current funding cycle.
+    JBFundingCycle memory _fundingCycle = fundingCycleStore.currentOf(_projectId);
+
+    // Get the amount of current overflow.
+    // Use the project's total overflow across all of its terminals if the flag species specifies so. Otherwise, use the overflow local to the specified terminal.
+    uint256 _currentOverflow = _useTotalOverflow
+      ? _currentTotalOverflowOf(_projectId, _terminal.decimals(), _terminal.currency())
+      : _overflowDuring(_terminal, _projectId, _fundingCycle, _terminal.currency());
+
+    // If there's no overflow, there's no reclaimable overflow.
+    if (_currentOverflow == 0) return 0;
+
+    // Get the number of outstanding tokens the project has.
+    uint256 _totalSupply = IJBController3_1(directory.controllerOf(_projectId))
+      .totalOutstandingTokensOf(_projectId);
+
+    // Can't redeem more tokens that is in the supply.
+    if (_tokenCount > _totalSupply) return 0;
+
+    // Return the reclaimable overflow amount.
+    return _reclaimableOverflowDuring(_fundingCycle, _tokenCount, _totalSupply, _currentOverflow);
+  }
+
+  /// @notice The current amount of overflowed tokens from a terminal that can be reclaimed by the specified number of tokens, using the specified total token supply and overflow amounts.
+  /// @dev If the project has an active funding cycle reconfiguration ballot, the project's ballot redemption rate is used.
+  /// @param _projectId The ID of the project to get the reclaimable overflow amount for.
+  /// @param _tokenCount The number of tokens to make the calculation with, as a fixed point number with 18 decimals.
+  /// @param _totalSupply The total number of tokens to make the calculation with, as a fixed point number with 18 decimals.
+  /// @param _overflow The amount of overflow to make the calculation with, as a fixed point number.
+  /// @return The amount of overflowed tokens that can be reclaimed, as a fixed point number with the same number of decimals as the provided `_overflow`.
+  function currentReclaimableOverflowOf(
+    uint256 _projectId,
+    uint256 _tokenCount,
+    uint256 _totalSupply,
+    uint256 _overflow
+  ) external view override returns (uint256) {
+    // If there's no overflow, there's no reclaimable overflow.
+    if (_overflow == 0) return 0;
+
+    // Can't redeem more tokens that is in the supply.
+    if (_tokenCount > _totalSupply) return 0;
+
+    // Get a reference to the project's current funding cycle.
+    JBFundingCycle memory _fundingCycle = fundingCycleStore.currentOf(_projectId);
+
+    // Return the reclaimable overflow amount.
+    return _reclaimableOverflowDuring(_fundingCycle, _tokenCount, _totalSupply, _overflow);
+  }
+
+  //*********************************************************************//
+  // -------------------------- constructor ---------------------------- //
+  //*********************************************************************//
+
+  /// @param _directory A contract storing directories of terminals and controllers for each project.
+  /// @param _fundingCycleStore A contract storing all funding cycle configurations.
+  /// @param _prices A contract that exposes price feeds.
+  constructor(IJBDirectory _directory, IJBFundingCycleStore _fundingCycleStore, IJBPrices _prices) {
+    directory = _directory;
+    fundingCycleStore = _fundingCycleStore;
+    prices = _prices;
+  }
+
+  //*********************************************************************//
+  // ---------------------- external transactions ---------------------- //
+  //*********************************************************************//
+
+  /// @notice Records newly contributed tokens to a project.
+  /// @dev Mints the project's tokens according to values provided by a configured data source. If no data source is configured, mints tokens proportional to the amount of the contribution.
+  /// @dev The msg.sender must be an IJBSingleTokenPaymentTerminal. The amount specified in the params is in terms of the msg.sender's tokens.
+  /// @param _payer The original address that sent the payment to the terminal.
+  /// @param _amount The amount of tokens being paid. Includes the token being paid, the value, the number of decimals included, and the currency of the amount.
+  /// @param _projectId The ID of the project being paid.
+  /// @param _beneficiary The specified address that should be the beneficiary of anything that results from the payment.
+  /// @param _memo A memo to pass along to the emitted event, and passed along to the funding cycle's data source.
+  /// @param _metadata Bytes to send along to the data source, if one is provided.
+  /// @return fundingCycle The project's funding cycle during which payment was made.
+  /// @return tokenCount The number of project tokens that were minted, as a fixed point number with 18 decimals.
+  /// @return delegateAllocations The amount to send to delegates instead of adding to the local balance.
+  /// @return memo A memo that should be passed along to the emitted event.
+  function recordPaymentFrom(
+    address _payer,
+    JBTokenAmount calldata _amount,
+    uint256 _projectId,
+    address _beneficiary,
+    string calldata _memo,
+    bytes memory _metadata
+  )
+    external
+    override
+    nonReentrant
+    returns (
+      JBFundingCycle memory fundingCycle,
+      uint256 tokenCount,
+      JBPayDelegateAllocation3_1_1[] memory delegateAllocations,
+      string memory memo
+    )
+  {
+    // Get a reference to the current funding cycle for the project.
+    fundingCycle = fundingCycleStore.currentOf(_projectId);
+
+    // The project must have a funding cycle configured.
+    if (fundingCycle.number == 0) revert INVALID_FUNDING_CYCLE();
+
+    // Must not be paused.
+    if (fundingCycle.payPaused()) revert FUNDING_CYCLE_PAYMENT_PAUSED();
+
+    // The weight according to which new token supply is to be minted, as a fixed point number with 18 decimals.
+    uint256 _weight;
+
+    // If the funding cycle has configured a data source, use it to derive a weight and memo.
+    if (fundingCycle.useDataSourceForPay() && fundingCycle.dataSource() != address(0)) {
+      // Create the params that'll be sent to the data source.
+      JBPayParamsData memory _data = JBPayParamsData(
+        IJBSingleTokenPaymentTerminal(msg.sender),
+        _payer,
+        _amount,
+        _projectId,
+        fundingCycle.configuration,
+        _beneficiary,
+        fundingCycle.weight,
+        fundingCycle.reservedRate(),
+        _memo,
+        _metadata
+      );
+      (_weight, memo, delegateAllocations) = IJBFundingCycleDataSource3_1_1(
+        fundingCycle.dataSource()
+      ).payParams(_data);
+    }
+    // Otherwise use the funding cycle's weight
+    else {
+      _weight = fundingCycle.weight;
+      memo = _memo;
+    }
+
+    // Scoped section prevents stack too deep. `_balanceDiff` only used within scope.
     {
-        // Return the overflow during the project's current funding cycle.
-        return _overflowDuring(
-            _terminal, _projectId, fundingCycleStore.currentOf(_projectId), _terminal.currency()
-        );
-    }
-
-    /// @notice Gets the current overflowed amount for a specified project across all terminals.
-    /// @param _projectId The ID of the project to get total overflow for.
-    /// @param _decimals The number of decimals that the fixed point overflow should include.
-    /// @param _currency The currency that the total overflow should be in terms of.
-    /// @return The current total amount of overflow that project has across all terminals.
-    function currentTotalOverflowOf(uint256 _projectId, uint256 _decimals, uint256 _currency)
-        external
-        view
-        override
-        returns (uint256)
+      // Keep a reference to the amount that should be added to the project's balance.
+      uint256 _balanceDiff = _amount.value;
+
+      // Validate all delegated amounts. This needs to be done before returning the delegate allocations to ensure valid delegated amounts.
+      if (delegateAllocations.length != 0) {
+        for (uint256 _i; _i < delegateAllocations.length; ) {
+          // Get a reference to the amount to be delegated.
+          uint256 _delegatedAmount = delegateAllocations[_i].amount;
+
+          // Validate if non-zero.
+          if (_delegatedAmount != 0) {
+            // Can't delegate more than was paid.
+            if (_delegatedAmount > _balanceDiff) {
+              revert INVALID_AMOUNT_TO_SEND_DELEGATE();
+            }
+
+            // Decrement the total amount being added to the balance.
+            _balanceDiff = _balanceDiff - _delegatedAmount;
+          }
+
+          unchecked {
+            ++_i;
+          }
+        }
+      }
+
+      // If there's no amount being recorded, there's nothing left to do.
+      if (_amount.value == 0) return (fundingCycle, 0, delegateAllocations, memo);
+
+      // Add the correct balance difference to the token balance of the project.
+      if (_balanceDiff != 0) {
+        balanceOf[IJBSingleTokenPaymentTerminal(msg.sender)][_projectId] =
+          balanceOf[IJBSingleTokenPaymentTerminal(msg.sender)][_projectId] +
+          _balanceDiff;
+      }
+    }
+
+    // If there's no weight, token count must be 0 so there's nothing left to do.
+    if (_weight == 0) return (fundingCycle, 0, delegateAllocations, memo);
+
+    // Get a reference to the number of decimals in the amount. (prevents stack too deep).
+    uint256 _decimals = _amount.decimals;
+
+    // If the terminal should base its weight on a different currency from the terminal's currency, determine the factor.
+    // The weight is always a fixed point mumber with 18 decimals. To ensure this, the ratio should use the same number of decimals as the `_amount`.
+    uint256 _weightRatio = _amount.currency == fundingCycle.baseCurrency()
+      ? 10 ** _decimals
+      : prices.priceFor(_amount.currency, fundingCycle.baseCurrency(), _decimals);
+
+    // Find the number of tokens to mint, as a fixed point number with as many decimals as `weight` has.
+    tokenCount = PRBMath.mulDiv(_amount.value, _weight, _weightRatio);
+  }
+
+  /// @notice Records newly redeemed tokens of a project.
+  /// @dev Redeems the project's tokens according to values provided by a configured data source. If no data source is configured, redeems tokens along a redemption bonding curve that is a function of the number of tokens being burned.
+  /// @dev The msg.sender must be an IJBSingleTokenPaymentTerminal. The amount specified in the params is in terms of the msg.senders tokens.
+  /// @param _holder The account that is having its tokens redeemed.
+  /// @param _projectId The ID of the project to which the tokens being redeemed belong.
+  /// @param _tokenCount The number of project tokens to redeem, as a fixed point number with 18 decimals.
+  /// @param _memo A memo to pass along to the emitted event.
+  /// @param _metadata Bytes to send along to the data source, if one is provided.
+  /// @return fundingCycle The funding cycle during which the redemption was made.
+  /// @return reclaimAmount The amount of terminal tokens reclaimed, as a fixed point number with 18 decimals.
+  /// @return delegateAllocations The amount to send to delegates instead of sending to the beneficiary.
+  /// @return memo A memo that should be passed along to the emitted event.
+  function recordRedemptionFor(
+    address _holder,
+    uint256 _projectId,
+    uint256 _tokenCount,
+    string memory _memo,
+    bytes memory _metadata
+  )
+    external
+    override
+    nonReentrant
+    returns (
+      JBFundingCycle memory fundingCycle,
+      uint256 reclaimAmount,
+      JBRedemptionDelegateAllocation3_1_1[] memory delegateAllocations,
+      string memory memo
+    )
+  {
+    // Get a reference to the project's current funding cycle.
+    fundingCycle = fundingCycleStore.currentOf(_projectId);
+
+    // The current funding cycle must not be paused.
+    if (fundingCycle.redeemPaused()) revert FUNDING_CYCLE_REDEEM_PAUSED();
+
+    // Scoped section prevents stack too deep. `_reclaimedTokenAmount`, `_currentOverflow`, and `_totalSupply` only used within scope.
     {
-        return _currentTotalOverflowOf(_projectId, _decimals, _currency);
-    }
-
-    /// @notice The current amount of overflowed tokens from a terminal that can be reclaimed by the specified number of tokens, using the total token supply and overflow in the ecosystem.
-    /// @dev  If the project has an active funding cycle reconfiguration ballot, the project's ballot redemption rate is used.
-    /// @dev The current reclaimable overflow is returned in terms of the specified terminal's currency.
-    /// @dev The reclaimable overflow is represented as a fixed point number with the same amount of decimals as the specified terminal.
-    /// @param _terminal The terminal from which the reclaimable amount would come.
-    /// @param _projectId The ID of the project to get the reclaimable overflow amount for.
-    /// @param _tokenCount The number of tokens to make the calculation with, as a fixed point number with 18 decimals.
-    /// @param _useTotalOverflow A flag indicating whether the overflow used in the calculation should be summed from all of the project's terminals. If false, overflow should be limited to the amount in the specified `_terminal`.
-    /// @return The amount of overflowed tokens that can be reclaimed, as a fixed point number with the same number of decimals as the provided `_terminal`.
-    function currentReclaimableOverflowOf(
-        IJBSingleTokenPaymentTerminal _terminal,
-        uint256 _projectId,
-        uint256 _tokenCount,
-        bool _useTotalOverflow
-    ) external view override returns (uint256) {
-        // Get a reference to the project's current funding cycle.
-        JBFundingCycle memory _fundingCycle = fundingCycleStore.currentOf(_projectId);
+      // Get a reference to the reclaimed token amount struct, the current overflow, and the total token supply.
+      JBTokenAmount memory _reclaimedTokenAmount;
+      uint256 _currentOverflow;
+      uint256 _totalSupply;
+
+      // Another scoped section prevents stack too deep. `_token`, `_decimals`, and `_currency` only used within scope.
+      {
+        // Get a reference to the terminal's tokens.
+        address _token = IJBSingleTokenPaymentTerminal(msg.sender).token();
+
+        // Get a reference to the terminal's decimals.
+        uint256 _decimals = IJBSingleTokenPaymentTerminal(msg.sender).decimals();
+
+        // Get areference to the terminal's currency.
+        uint256 _currency = IJBSingleTokenPaymentTerminal(msg.sender).currency();
 
         // Get the amount of current overflow.
-        // Use the project's total overflow across all of its terminals if the flag species specifies so. Otherwise, use the overflow local to the specified terminal.
-        uint256 _currentOverflow = _useTotalOverflow
-            ? _currentTotalOverflowOf(_projectId, _terminal.decimals(), _terminal.currency())
-            : _overflowDuring(_terminal, _projectId, _fundingCycle, _terminal.currency());
-
-        // If there's no overflow, there's no reclaimable overflow.
-        if (_currentOverflow == 0) return 0;
+        // Use the local overflow if the funding cycle specifies that it should be used. Otherwise, use the project's total overflow across all of its terminals.
+        _currentOverflow = fundingCycle.useTotalOverflowForRedemptions()
+          ? _currentTotalOverflowOf(_projectId, _decimals, _currency)
+          : _overflowDuring(
+            IJBSingleTokenPaymentTerminal(msg.sender),
+            _projectId,
+            fundingCycle,
+            _currency
+          );
 
         // Get the number of outstanding tokens the project has.
-        uint256 _totalSupply = IJBController3_1(directory.controllerOf(_projectId))
-            .totalOutstandingTokensOf(_projectId);
+        _totalSupply = IJBController3_1(directory.controllerOf(_projectId))
+          .totalOutstandingTokensOf(_projectId);
 
         // Can't redeem more tokens that is in the supply.
-        if (_tokenCount > _totalSupply) return 0;
-
-        // Return the reclaimable overflow amount.
-<<<<<<< HEAD
-        return
-            _reclaimableOverflowDuring(_fundingCycle, _tokenCount, _totalSupply, _currentOverflow);
-=======
-        return _reclaimableOverflowDuring(
-            _projectId, _fundingCycle, _tokenCount, _totalSupply, _currentOverflow
-        );
->>>>>>> 6c94c32e
-    }
-
-    /// @notice The current amount of overflowed tokens from a terminal that can be reclaimed by the specified number of tokens, using the specified total token supply and overflow amounts.
-    /// @dev If the project has an active funding cycle reconfiguration ballot, the project's ballot redemption rate is used.
-    /// @param _projectId The ID of the project to get the reclaimable overflow amount for.
-    /// @param _tokenCount The number of tokens to make the calculation with, as a fixed point number with 18 decimals.
-    /// @param _totalSupply The total number of tokens to make the calculation with, as a fixed point number with 18 decimals.
-    /// @param _overflow The amount of overflow to make the calculation with, as a fixed point number.
-    /// @return The amount of overflowed tokens that can be reclaimed, as a fixed point number with the same number of decimals as the provided `_overflow`.
-    function currentReclaimableOverflowOf(
-        uint256 _projectId,
-        uint256 _tokenCount,
-        uint256 _totalSupply,
-        uint256 _overflow
-    ) external view override returns (uint256) {
-        // If there's no overflow, there's no reclaimable overflow.
-        if (_overflow == 0) return 0;
-
-        // Can't redeem more tokens that is in the supply.
-        if (_tokenCount > _totalSupply) return 0;
-
-        // Get a reference to the project's current funding cycle.
-        JBFundingCycle memory _fundingCycle = fundingCycleStore.currentOf(_projectId);
-
-        // Return the reclaimable overflow amount.
-<<<<<<< HEAD
-        return _reclaimableOverflowDuring(_fundingCycle, _tokenCount, _totalSupply, _overflow);
-=======
-        return _reclaimableOverflowDuring(
-            _projectId, _fundingCycle, _tokenCount, _totalSupply, _overflow
-        );
->>>>>>> 6c94c32e
-    }
-
-    //*********************************************************************//
-    // -------------------------- constructor ---------------------------- //
-    //*********************************************************************//
-
-    /// @param _directory A contract storing directories of terminals and controllers for each project.
-    /// @param _fundingCycleStore A contract storing all funding cycle configurations.
-    /// @param _prices A contract that exposes price feeds.
-    constructor(
-        IJBDirectory _directory,
-        IJBFundingCycleStore _fundingCycleStore,
-        IJBPrices _prices
-    ) {
-        directory = _directory;
-        fundingCycleStore = _fundingCycleStore;
-        prices = _prices;
-    }
-
-    //*********************************************************************//
-    // ---------------------- external transactions ---------------------- //
-    //*********************************************************************//
-
-    /// @notice Records newly contributed tokens to a project.
-    /// @dev Mints the project's tokens according to values provided by a configured data source. If no data source is configured, mints tokens proportional to the amount of the contribution.
-    /// @dev The msg.sender must be an IJBSingleTokenPaymentTerminal. The amount specified in the params is in terms of the msg.sender's tokens.
-    /// @param _payer The original address that sent the payment to the terminal.
-    /// @param _amount The amount of tokens being paid. Includes the token being paid, the value, the number of decimals included, and the currency of the amount.
-    /// @param _projectId The ID of the project being paid.
-<<<<<<< HEAD
-=======
-    /// @param _baseWeightCurrency The currency to base token issuance on.
->>>>>>> 6c94c32e
-    /// @param _beneficiary The specified address that should be the beneficiary of anything that results from the payment.
-    /// @param _memo A memo to pass along to the emitted event, and passed along to the funding cycle's data source.
-    /// @param _metadata Bytes to send along to the data source, if one is provided.
-    /// @return fundingCycle The project's funding cycle during which payment was made.
-    /// @return tokenCount The number of project tokens that were minted, as a fixed point number with 18 decimals.
-    /// @return delegateAllocations The amount to send to delegates instead of adding to the local balance.
-    /// @return memo A memo that should be passed along to the emitted event.
-    function recordPaymentFrom(
-        address _payer,
-        JBTokenAmount calldata _amount,
-        uint256 _projectId,
-<<<<<<< HEAD
-=======
-        uint256 _baseWeightCurrency,
->>>>>>> 6c94c32e
-        address _beneficiary,
-        string calldata _memo,
-        bytes memory _metadata
-    )
-        external
-        override
-        nonReentrant
-        returns (
-            JBFundingCycle memory fundingCycle,
-            uint256 tokenCount,
-            JBPayDelegateAllocation3_1_1[] memory delegateAllocations,
-            string memory memo
-        )
-    {
-        // Get a reference to the current funding cycle for the project.
-        fundingCycle = fundingCycleStore.currentOf(_projectId);
-
-        // The project must have a funding cycle configured.
-        if (fundingCycle.number == 0) revert INVALID_FUNDING_CYCLE();
-
-        // Must not be paused.
-        if (fundingCycle.payPaused()) revert FUNDING_CYCLE_PAYMENT_PAUSED();
-
-        // The weight according to which new token supply is to be minted, as a fixed point number with 18 decimals.
-        uint256 _weight;
-
-        // If the funding cycle has configured a data source, use it to derive a weight and memo.
-        if (fundingCycle.useDataSourceForPay() && fundingCycle.dataSource() != address(0)) {
-            // Create the params that'll be sent to the data source.
-            JBPayParamsData memory _data = JBPayParamsData(
-                IJBSingleTokenPaymentTerminal(msg.sender),
-                _payer,
-                _amount,
-                _projectId,
-                fundingCycle.configuration,
-                _beneficiary,
-                fundingCycle.weight,
-                fundingCycle.reservedRate(),
-                _memo,
-                _metadata
-            );
-            (_weight, memo, delegateAllocations) =
-                IJBFundingCycleDataSource3_1_1(fundingCycle.dataSource()).payParams(_data);
+        if (_tokenCount > _totalSupply) revert INSUFFICIENT_TOKENS();
+
+        if (_currentOverflow != 0) {
+          // Calculate reclaim amount using the current overflow amount.
+          reclaimAmount = _reclaimableOverflowDuring(
+            fundingCycle,
+            _tokenCount,
+            _totalSupply,
+            _currentOverflow
+          );
         }
-        // Otherwise use the funding cycle's weight
-        else {
-            _weight = fundingCycle.weight;
-            memo = _memo;
-        }
-
-        // Scoped section prevents stack too deep. `_balanceDiff` only used within scope.
+
+        _reclaimedTokenAmount = JBTokenAmount(_token, reclaimAmount, _decimals, _currency);
+      }
+
+      // If the funding cycle has configured a data source, use it to derive a claim amount and memo.
+      if (fundingCycle.useDataSourceForRedeem() && fundingCycle.dataSource() != address(0)) {
+        // Yet another scoped section prevents stack too deep. `_state`  only used within scope.
         {
-            // Keep a reference to the amount that should be added to the project's balance.
-            uint256 _balanceDiff = _amount.value;
-
-            // Validate all delegated amounts. This needs to be done before returning the delegate allocations to ensure valid delegated amounts.
-            if (delegateAllocations.length != 0) {
-                for (uint256 _i; _i < delegateAllocations.length;) {
-                    // Get a reference to the amount to be delegated.
-                    uint256 _delegatedAmount = delegateAllocations[_i].amount;
-
-                    // Validate if non-zero.
-                    if (_delegatedAmount != 0) {
-                        // Can't delegate more than was paid.
-                        if (_delegatedAmount > _balanceDiff) {
-                            revert INVALID_AMOUNT_TO_SEND_DELEGATE();
-                        }
-
-                        // Decrement the total amount being added to the balance.
-                        _balanceDiff = _balanceDiff - _delegatedAmount;
-                    }
-
-                    unchecked {
-                        ++_i;
-                    }
-                }
-            }
-
-            // If there's no amount being recorded, there's nothing left to do.
-            if (_amount.value == 0) return (fundingCycle, 0, delegateAllocations, memo);
-
-            // Add the correct balance difference to the token balance of the project.
-            if (_balanceDiff != 0) {
-                balanceOf[IJBSingleTokenPaymentTerminal(msg.sender)][_projectId] =
-                    balanceOf[IJBSingleTokenPaymentTerminal(msg.sender)][_projectId] + _balanceDiff;
-            }
-        }
-
-        // If there's no weight, token count must be 0 so there's nothing left to do.
-        if (_weight == 0) return (fundingCycle, 0, delegateAllocations, memo);
-
-        // Get a reference to the number of decimals in the amount. (prevents stack too deep).
-        uint256 _decimals = _amount.decimals;
-
-        // If the terminal should base its weight on a different currency from the terminal's currency, determine the factor.
-        // The weight is always a fixed point mumber with 18 decimals. To ensure this, the ratio should use the same number of decimals as the `_amount`.
-<<<<<<< HEAD
-        uint256 _weightRatio = _amount.currency == fundingCycle.baseCurrency()
-            ? 10 ** _decimals
-            : prices.priceFor(_amount.currency, fundingCycle.baseCurrency(), _decimals);
-=======
-        uint256 _weightRatio = _amount.currency == _baseWeightCurrency
-            ? 10 ** _decimals
-            : prices.priceFor(_amount.currency, _baseWeightCurrency, _decimals);
->>>>>>> 6c94c32e
-
-        // Find the number of tokens to mint, as a fixed point number with as many decimals as `weight` has.
-        tokenCount = PRBMath.mulDiv(_amount.value, _weight, _weightRatio);
-    }
-
-    /// @notice Records newly redeemed tokens of a project.
-    /// @dev Redeems the project's tokens according to values provided by a configured data source. If no data source is configured, redeems tokens along a redemption bonding curve that is a function of the number of tokens being burned.
-    /// @dev The msg.sender must be an IJBSingleTokenPaymentTerminal. The amount specified in the params is in terms of the msg.senders tokens.
-    /// @param _holder The account that is having its tokens redeemed.
-    /// @param _projectId The ID of the project to which the tokens being redeemed belong.
-    /// @param _tokenCount The number of project tokens to redeem, as a fixed point number with 18 decimals.
-    /// @param _memo A memo to pass along to the emitted event.
-    /// @param _metadata Bytes to send along to the data source, if one is provided.
-    /// @return fundingCycle The funding cycle during which the redemption was made.
-    /// @return reclaimAmount The amount of terminal tokens reclaimed, as a fixed point number with 18 decimals.
-    /// @return delegateAllocations The amount to send to delegates instead of sending to the beneficiary.
-    /// @return memo A memo that should be passed along to the emitted event.
-    function recordRedemptionFor(
-        address _holder,
-        uint256 _projectId,
-        uint256 _tokenCount,
-        string memory _memo,
-        bytes memory _metadata
-    )
-        external
-        override
-        nonReentrant
-        returns (
-            JBFundingCycle memory fundingCycle,
-            uint256 reclaimAmount,
-            JBRedemptionDelegateAllocation3_1_1[] memory delegateAllocations,
-            string memory memo
-        )
-    {
-        // Get a reference to the project's current funding cycle.
-        fundingCycle = fundingCycleStore.currentOf(_projectId);
-
-        // The current funding cycle must not be paused.
-        if (fundingCycle.redeemPaused()) revert FUNDING_CYCLE_REDEEM_PAUSED();
-
-        // Scoped section prevents stack too deep. `_reclaimedTokenAmount`, `_currentOverflow`, and `_totalSupply` only used within scope.
-        {
-            // Get a reference to the reclaimed token amount struct, the current overflow, and the total token supply.
-            JBTokenAmount memory _reclaimedTokenAmount;
-            uint256 _currentOverflow;
-            uint256 _totalSupply;
-
-            // Another scoped section prevents stack too deep. `_token`, `_decimals`, and `_currency` only used within scope.
-            {
-                // Get a reference to the terminal's tokens.
-                address _token = IJBSingleTokenPaymentTerminal(msg.sender).token();
-
-                // Get a reference to the terminal's decimals.
-                uint256 _decimals = IJBSingleTokenPaymentTerminal(msg.sender).decimals();
-
-                // Get areference to the terminal's currency.
-                uint256 _currency = IJBSingleTokenPaymentTerminal(msg.sender).currency();
-
-                // Get the amount of current overflow.
-                // Use the local overflow if the funding cycle specifies that it should be used. Otherwise, use the project's total overflow across all of its terminals.
-                _currentOverflow = fundingCycle.useTotalOverflowForRedemptions()
-                    ? _currentTotalOverflowOf(_projectId, _decimals, _currency)
-                    : _overflowDuring(
-                        IJBSingleTokenPaymentTerminal(msg.sender), _projectId, fundingCycle, _currency
-                    );
-
-                // Get the number of outstanding tokens the project has.
-                _totalSupply = IJBController3_1(directory.controllerOf(_projectId))
-                    .totalOutstandingTokensOf(_projectId);
-
-                // Can't redeem more tokens that is in the supply.
-                if (_tokenCount > _totalSupply) revert INSUFFICIENT_TOKENS();
-
-                if (_currentOverflow != 0) {
-                    // Calculate reclaim amount using the current overflow amount.
-                    reclaimAmount = _reclaimableOverflowDuring(
-<<<<<<< HEAD
-                        fundingCycle, _tokenCount, _totalSupply, _currentOverflow
-=======
-                        _projectId, fundingCycle, _tokenCount, _totalSupply, _currentOverflow
->>>>>>> 6c94c32e
-                    );
-                }
-
-                _reclaimedTokenAmount = JBTokenAmount(_token, reclaimAmount, _decimals, _currency);
-            }
-
-            // If the funding cycle has configured a data source, use it to derive a claim amount and memo.
-            if (fundingCycle.useDataSourceForRedeem() && fundingCycle.dataSource() != address(0)) {
-                // Yet another scoped section prevents stack too deep. `_state`  only used within scope.
-                {
-<<<<<<< HEAD
-=======
-                    // Get a reference to the ballot state.
-                    JBBallotState _state = fundingCycleStore.currentBallotStateOf(_projectId);
-
->>>>>>> 6c94c32e
-                    // Create the params that'll be sent to the data source.
-                    JBRedeemParamsData memory _data = JBRedeemParamsData(
-                        IJBSingleTokenPaymentTerminal(msg.sender),
-                        _holder,
-                        _projectId,
-                        fundingCycle.configuration,
-                        _tokenCount,
-                        _totalSupply,
-                        _currentOverflow,
-                        _reclaimedTokenAmount,
-                        fundingCycle.useTotalOverflowForRedemptions(),
-<<<<<<< HEAD
-                        fundingCycle.redemptionRate(),
-=======
-                        _state == JBBallotState.Active
-                            ? fundingCycle.ballotRedemptionRate()
-                            : fundingCycle.redemptionRate(),
->>>>>>> 6c94c32e
-                        _memo,
-                        _metadata
-                    );
-                    (reclaimAmount, memo, delegateAllocations) = IJBFundingCycleDataSource3_1_1(
-                        fundingCycle.dataSource()
-                    ).redeemParams(_data);
-                }
-            } else {
-                memo = _memo;
-            }
-        }
-
-        // Keep a reference to the amount that should be subtracted from the project's balance.
-        uint256 _balanceDiff = reclaimAmount;
-
-        if (delegateAllocations.length != 0) {
-            // Validate all delegated amounts.
-            for (uint256 _i; _i < delegateAllocations.length;) {
-                // Get a reference to the amount to be delegated.
-                uint256 _delegatedAmount = delegateAllocations[_i].amount;
-
-                // Validate if non-zero.
-                if (_delegatedAmount != 0) {
-                    // Increment the total amount being subtracted from the balance.
-                    _balanceDiff = _balanceDiff + _delegatedAmount;
-                }
-
-                unchecked {
-                    ++_i;
-                }
-            }
-        }
-
-        // The amount being reclaimed must be within the project's balance.
-        if (_balanceDiff > balanceOf[IJBSingleTokenPaymentTerminal(msg.sender)][_projectId]) {
-            revert INADEQUATE_PAYMENT_TERMINAL_STORE_BALANCE();
-        }
-
-        // Remove the reclaimed funds from the project's balance.
-        if (_balanceDiff != 0) {
-            unchecked {
-                balanceOf[IJBSingleTokenPaymentTerminal(msg.sender)][_projectId] =
-                    balanceOf[IJBSingleTokenPaymentTerminal(msg.sender)][_projectId] - _balanceDiff;
-            }
-        }
-    }
-
-    /// @notice Records newly distributed funds for a project.
-    /// @dev The msg.sender must be an IJBSingleTokenPaymentTerminal.
-    /// @param _projectId The ID of the project that is having funds distributed.
-    /// @param _amount The amount to use from the distribution limit, as a fixed point number.
-    /// @param _currency The currency of the `_amount`. This must match the project's current funding cycle's currency.
-    /// @return fundingCycle The funding cycle during which the distribution was made.
-    /// @return distributedAmount The amount of terminal tokens distributed, as a fixed point number with the same amount of decimals as its relative terminal.
-    function recordDistributionFor(uint256 _projectId, uint256 _amount, uint256 _currency)
-        external
-        override
-        nonReentrant
-        returns (JBFundingCycle memory fundingCycle, uint256 distributedAmount)
-    {
-        // Get a reference to the project's current funding cycle.
-        fundingCycle = fundingCycleStore.currentOf(_projectId);
-
-        // The funding cycle must not be configured to have distributions paused.
-        if (fundingCycle.distributionsPaused()) revert FUNDING_CYCLE_DISTRIBUTION_PAUSED();
-
-        // The new total amount that has been distributed during this funding cycle.
-        uint256 _newUsedDistributionLimitOf = usedDistributionLimitOf[IJBSingleTokenPaymentTerminal(
-            msg.sender
-        )][_projectId][fundingCycle.number] + _amount;
-
-        // Amount must be within what is still distributable.
-        (uint256 _distributionLimitOf, uint256 _distributionLimitCurrencyOf) = IJBController3_1(
-            directory.controllerOf(_projectId)
-        ).fundAccessConstraintsStore().distributionLimitOf(
+          // Create the params that'll be sent to the data source.
+          JBRedeemParamsData memory _data = JBRedeemParamsData(
+            IJBSingleTokenPaymentTerminal(msg.sender),
+            _holder,
             _projectId,
             fundingCycle.configuration,
-            IJBSingleTokenPaymentTerminal(msg.sender),
-            IJBSingleTokenPaymentTerminal(msg.sender).token()
-        );
-
-        // Make sure the new used amount is within the distribution limit.
-        if (_newUsedDistributionLimitOf > _distributionLimitOf || _distributionLimitOf == 0) {
-            revert DISTRIBUTION_AMOUNT_LIMIT_REACHED();
+            _tokenCount,
+            _totalSupply,
+            _currentOverflow,
+            _reclaimedTokenAmount,
+            fundingCycle.useTotalOverflowForRedemptions(),
+            fundingCycle.redemptionRate(),
+            _memo,
+            _metadata
+          );
+          (reclaimAmount, memo, delegateAllocations) = IJBFundingCycleDataSource3_1_1(
+            fundingCycle.dataSource()
+          ).redeemParams(_data);
         }
-
-        // Make sure the currencies match.
-        if (_currency != _distributionLimitCurrencyOf) revert CURRENCY_MISMATCH();
-
-        // Get a reference to the terminal's currency.
-        uint256 _balanceCurrency = IJBSingleTokenPaymentTerminal(msg.sender).currency();
-
-        // Convert the amount to the balance's currency.
-        distributedAmount = (_currency == _balanceCurrency)
-            ? _amount
-            : PRBMath.mulDiv(
-                _amount,
-                10 ** _MAX_FIXED_POINT_FIDELITY, // Use _MAX_FIXED_POINT_FIDELITY to keep as much of the `_amount.value`'s fidelity as possible when converting.
-                prices.priceFor(_currency, _balanceCurrency, _MAX_FIXED_POINT_FIDELITY)
-            );
-
-        // The amount being distributed must be available.
-        if (distributedAmount > balanceOf[IJBSingleTokenPaymentTerminal(msg.sender)][_projectId]) {
-            revert INADEQUATE_PAYMENT_TERMINAL_STORE_BALANCE();
+      } else {
+        memo = _memo;
+      }
+    }
+
+    // Keep a reference to the amount that should be subtracted from the project's balance.
+    uint256 _balanceDiff = reclaimAmount;
+
+    if (delegateAllocations.length != 0) {
+      // Validate all delegated amounts.
+      for (uint256 _i; _i < delegateAllocations.length; ) {
+        // Get a reference to the amount to be delegated.
+        uint256 _delegatedAmount = delegateAllocations[_i].amount;
+
+        // Validate if non-zero.
+        if (_delegatedAmount != 0) {
+          // Increment the total amount being subtracted from the balance.
+          _balanceDiff = _balanceDiff + _delegatedAmount;
         }
 
-        // Store the new amount.
-        usedDistributionLimitOf[IJBSingleTokenPaymentTerminal(msg.sender)][_projectId][fundingCycle
-            .number] = _newUsedDistributionLimitOf;
-
-        // Removed the distributed funds from the project's token balance.
         unchecked {
-            balanceOf[IJBSingleTokenPaymentTerminal(msg.sender)][_projectId] =
-                balanceOf[IJBSingleTokenPaymentTerminal(msg.sender)][_projectId] - distributedAmount;
+          ++_i;
         }
-    }
-
-    /// @notice Records newly used allowance funds of a project.
-    /// @dev The msg.sender must be an IJBSingleTokenPaymentTerminal.
-    /// @param _projectId The ID of the project to use the allowance of.
-    /// @param _amount The amount to use from the allowance, as a fixed point number.
-    /// @param _currency The currency of the `_amount`. Must match the currency of the overflow allowance.
-    /// @return fundingCycle The funding cycle during which the overflow allowance is being used.
-    /// @return usedAmount The amount of terminal tokens used, as a fixed point number with the same amount of decimals as its relative terminal.
-    function recordUsedAllowanceOf(uint256 _projectId, uint256 _amount, uint256 _currency)
-        external
-        override
-        nonReentrant
-        returns (JBFundingCycle memory fundingCycle, uint256 usedAmount)
-    {
-        // Get a reference to the project's current funding cycle.
-        fundingCycle = fundingCycleStore.currentOf(_projectId);
-
-        // Get a reference to the new used overflow allowance for this funding cycle configuration.
-        uint256 _newUsedOverflowAllowanceOf = usedOverflowAllowanceOf[IJBSingleTokenPaymentTerminal(
-            msg.sender
-        )][_projectId][fundingCycle.configuration] + _amount;
-
-        // There must be sufficient allowance available.
-        (uint256 _overflowAllowanceOf, uint256 _overflowAllowanceCurrency) = IJBController3_1(
-            directory.controllerOf(_projectId)
-        ).fundAccessConstraintsStore().overflowAllowanceOf(
-            _projectId,
-            fundingCycle.configuration,
-            IJBSingleTokenPaymentTerminal(msg.sender),
-            IJBSingleTokenPaymentTerminal(msg.sender).token()
-        );
-
-        // Make sure the new used amount is within the allowance.
-        if (_newUsedOverflowAllowanceOf > _overflowAllowanceOf || _overflowAllowanceOf == 0) {
-            revert INADEQUATE_CONTROLLER_ALLOWANCE();
-        }
-
-        // Make sure the currencies match.
-        if (_currency != _overflowAllowanceCurrency) revert CURRENCY_MISMATCH();
-
-        // Get a reference to the terminal's currency.
-        uint256 _balanceCurrency = IJBSingleTokenPaymentTerminal(msg.sender).currency();
-
-        // Convert the amount to this store's terminal's token.
-        usedAmount = (_currency == _balanceCurrency)
-            ? _amount
-            : PRBMath.mulDiv(
-                _amount,
-                10 ** _MAX_FIXED_POINT_FIDELITY, // Use _MAX_FIXED_POINT_FIDELITY to keep as much of the `_amount.value`'s fidelity as possible when converting.
-                prices.priceFor(_currency, _balanceCurrency, _MAX_FIXED_POINT_FIDELITY)
-            );
-
-        // The amount being distributed must be available in the overflow.
-        if (
-            usedAmount
-                > _overflowDuring(
-                    IJBSingleTokenPaymentTerminal(msg.sender),
-                    _projectId,
-                    fundingCycle,
-                    _balanceCurrency
-                )
-        ) revert INADEQUATE_PAYMENT_TERMINAL_STORE_BALANCE();
-
-        // Store the incremented value.
-        usedOverflowAllowanceOf[IJBSingleTokenPaymentTerminal(msg.sender)][_projectId][fundingCycle
-            .configuration] = _newUsedOverflowAllowanceOf;
-
-        // Update the project's balance.
+      }
+    }
+
+    // The amount being reclaimed must be within the project's balance.
+    if (_balanceDiff > balanceOf[IJBSingleTokenPaymentTerminal(msg.sender)][_projectId]) {
+      revert INADEQUATE_PAYMENT_TERMINAL_STORE_BALANCE();
+    }
+
+    // Remove the reclaimed funds from the project's balance.
+    if (_balanceDiff != 0) {
+      unchecked {
         balanceOf[IJBSingleTokenPaymentTerminal(msg.sender)][_projectId] =
-            balanceOf[IJBSingleTokenPaymentTerminal(msg.sender)][_projectId] - usedAmount;
-    }
-
-    /// @notice Records newly added funds for the project.
-    /// @dev The msg.sender must be an IJBSingleTokenPaymentTerminal.
-    /// @param _projectId The ID of the project to which the funds being added belong.
-    /// @param _amount The amount of terminal tokens added, as a fixed point number with the same amount of decimals as its relative terminal.
-    function recordAddedBalanceFor(uint256 _projectId, uint256 _amount) external override {
-        // Increment the balance.
-        balanceOf[IJBSingleTokenPaymentTerminal(msg.sender)][_projectId] =
-            balanceOf[IJBSingleTokenPaymentTerminal(msg.sender)][_projectId] + _amount;
-    }
-
-    /// @notice Records the migration of funds from this store.
-    /// @dev The msg.sender must be an IJBSingleTokenPaymentTerminal. The amount returned is in terms of the msg.senders tokens.
-    /// @param _projectId The ID of the project being migrated.
-    /// @return balance The project's migrated balance, as a fixed point number with the same amount of decimals as its relative terminal.
-    function recordMigration(uint256 _projectId)
-        external
-        override
-        nonReentrant
-        returns (uint256 balance)
-    {
-        // Get a reference to the project's current funding cycle.
-        JBFundingCycle memory _fundingCycle = fundingCycleStore.currentOf(_projectId);
-
-        // Migration must be allowed.
-        if (!_fundingCycle.terminalMigrationAllowed()) {
-            revert PAYMENT_TERMINAL_MIGRATION_NOT_ALLOWED();
-        }
-
-        // Return the current balance.
-        balance = balanceOf[IJBSingleTokenPaymentTerminal(msg.sender)][_projectId];
-
-        // Set the balance to 0.
-        balanceOf[IJBSingleTokenPaymentTerminal(msg.sender)][_projectId] = 0;
-    }
-
-    //*********************************************************************//
-    // --------------------- private helper functions -------------------- //
-    //*********************************************************************//
-
-    /// @notice The amount of overflowed tokens from a terminal that can be reclaimed by the specified number of tokens when measured from the specified.
-    /// @dev If the project has an active funding cycle reconfiguration ballot, the project's ballot redemption rate is used.
-<<<<<<< HEAD
-=======
-    /// @param _projectId The ID of the project to get the reclaimable overflow amount for.
->>>>>>> 6c94c32e
-    /// @param _fundingCycle The funding cycle during which reclaimable overflow is being calculated.
-    /// @param _tokenCount The number of tokens to make the calculation with, as a fixed point number with 18 decimals.
-    /// @param _totalSupply The total supply of tokens to make the calculation with, as a fixed point number with 18 decimals.
-    /// @param _overflow The amount of overflow to make the calculation with.
-    /// @return The amount of overflowed tokens that can be reclaimed.
-    function _reclaimableOverflowDuring(
-<<<<<<< HEAD
-=======
-        uint256 _projectId,
->>>>>>> 6c94c32e
-        JBFundingCycle memory _fundingCycle,
-        uint256 _tokenCount,
-        uint256 _totalSupply,
-        uint256 _overflow
-<<<<<<< HEAD
-    ) private pure returns (uint256) {
-=======
-    ) private view returns (uint256) {
->>>>>>> 6c94c32e
-        // If the amount being redeemed is the total supply, return the rest of the overflow.
-        if (_tokenCount == _totalSupply) return _overflow;
-
-        // Use the ballot redemption rate if the queued cycle is pending approval according to the previous funding cycle's ballot.
-<<<<<<< HEAD
-        uint256 _redemptionRate = _fundingCycle.redemptionRate();
-=======
-        uint256 _redemptionRate = fundingCycleStore.currentBallotStateOf(_projectId)
-            == JBBallotState.Active
-            ? _fundingCycle.ballotRedemptionRate()
-            : _fundingCycle.redemptionRate();
->>>>>>> 6c94c32e
-
-        // If the redemption rate is 0, nothing is claimable.
-        if (_redemptionRate == 0) return 0;
-
-        // Get a reference to the linear proportion.
-        uint256 _base = PRBMath.mulDiv(_overflow, _tokenCount, _totalSupply);
-
-        // These conditions are all part of the same curve. Edge conditions are separated because fewer operation are necessary.
-        if (_redemptionRate == JBConstants.MAX_REDEMPTION_RATE) return _base;
-
-        return PRBMath.mulDiv(
-            _base,
-            _redemptionRate
-                + PRBMath.mulDiv(
-                    _tokenCount, JBConstants.MAX_REDEMPTION_RATE - _redemptionRate, _totalSupply
-                ),
-            JBConstants.MAX_REDEMPTION_RATE
-        );
-    }
-
-    /// @notice Gets the amount that is overflowing when measured from the specified funding cycle.
-    /// @dev This amount changes as the value of the balance changes in relation to the currency being used to measure the distribution limit.
-    /// @param _terminal The terminal for which the overflow is being calculated.
-    /// @param _projectId The ID of the project to get overflow for.
-    /// @param _fundingCycle The ID of the funding cycle to base the overflow on.
-    /// @param _balanceCurrency The currency that the stored balance is expected to be in terms of.
-    /// @return overflow The overflow of funds, as a fixed point number with 18 decimals.
-    function _overflowDuring(
-        IJBSingleTokenPaymentTerminal _terminal,
-        uint256 _projectId,
-        JBFundingCycle memory _fundingCycle,
-        uint256 _balanceCurrency
-    ) private view returns (uint256) {
-        // Get the current balance of the project.
-        uint256 _balanceOf = balanceOf[_terminal][_projectId];
-
-        // If there's no balance, there's no overflow.
-        if (_balanceOf == 0) return 0;
-
-        // Get a reference to the distribution limit during the funding cycle.
-        (uint256 _distributionLimit, uint256 _distributionLimitCurrency) = IJBController3_1(
-            directory.controllerOf(_projectId)
-        ).fundAccessConstraintsStore().distributionLimitOf(
-            _projectId, _fundingCycle.configuration, _terminal, _terminal.token()
-        );
-
-        // Get a reference to the amount still distributable during the funding cycle.
-        uint256 _distributionLimitRemaining = _distributionLimit
-            - usedDistributionLimitOf[_terminal][_projectId][_fundingCycle.number];
-
-        // Convert the _distributionRemaining to be in terms of the provided currency.
-        if (_distributionLimitRemaining != 0 && _distributionLimitCurrency != _balanceCurrency) {
-            _distributionLimitRemaining = PRBMath.mulDiv(
-                _distributionLimitRemaining,
-                10 ** _MAX_FIXED_POINT_FIDELITY, // Use _MAX_FIXED_POINT_FIDELITY to keep as much of the `_amount.value`'s fidelity as possible when converting.
-                prices.priceFor(
-                    _distributionLimitCurrency, _balanceCurrency, _MAX_FIXED_POINT_FIDELITY
-                )
-            );
-        }
-
-        // Overflow is the balance of this project minus the amount that can still be distributed.
-        unchecked {
-            return _balanceOf > _distributionLimitRemaining
-                ? _balanceOf - _distributionLimitRemaining
-                : 0;
-        }
-    }
-
-    /// @notice Gets the amount that is currently overflowing across all of a project's terminals.
-    /// @dev This amount changes as the value of the balances changes in relation to the currency being used to measure the project's distribution limits.
-    /// @param _projectId The ID of the project to get the total overflow for.
-    /// @param _decimals The number of decimals that the fixed point overflow should include.
-    /// @param _currency The currency that the overflow should be in terms of.
-    /// @return overflow The total overflow of a project's funds.
-    function _currentTotalOverflowOf(uint256 _projectId, uint256 _decimals, uint256 _currency)
-        private
-        view
-        returns (uint256)
-    {
-        // Get a reference to the project's terminals.
-        IJBPaymentTerminal[] memory _terminals = directory.terminalsOf(_projectId);
-
-        // Keep a reference to the ETH overflow across all terminals, as a fixed point number with 18 decimals.
-        uint256 _ethOverflow;
-
-        // Add the current ETH overflow for each terminal.
-        for (uint256 _i; _i < _terminals.length;) {
-            _ethOverflow = _ethOverflow + _terminals[_i].currentEthOverflowOf(_projectId);
-            unchecked {
-                ++_i;
-            }
-        }
-
-        // Convert the ETH overflow to the specified currency if needed, maintaining a fixed point number with 18 decimals.
-        uint256 _totalOverflow18Decimal = _currency == JBCurrencies.ETH
-            ? _ethOverflow
-            : PRBMath.mulDiv(_ethOverflow, 10 ** 18, prices.priceFor(JBCurrencies.ETH, _currency, 18));
-
-        // Adjust the decimals of the fixed point number if needed to match the target decimals.
-        return (_decimals == 18)
-            ? _totalOverflow18Decimal
-            : JBFixedPointNumber.adjustDecimals(_totalOverflow18Decimal, 18, _decimals);
-    }
+          balanceOf[IJBSingleTokenPaymentTerminal(msg.sender)][_projectId] -
+          _balanceDiff;
+      }
+    }
+  }
+
+  /// @notice Records newly distributed funds for a project.
+  /// @dev The msg.sender must be an IJBSingleTokenPaymentTerminal.
+  /// @param _projectId The ID of the project that is having funds distributed.
+  /// @param _amount The amount to use from the distribution limit, as a fixed point number.
+  /// @param _currency The currency of the `_amount`. This must match the project's current funding cycle's currency.
+  /// @return fundingCycle The funding cycle during which the distribution was made.
+  /// @return distributedAmount The amount of terminal tokens distributed, as a fixed point number with the same amount of decimals as its relative terminal.
+  function recordDistributionFor(
+    uint256 _projectId,
+    uint256 _amount,
+    uint256 _currency
+  )
+    external
+    override
+    nonReentrant
+    returns (JBFundingCycle memory fundingCycle, uint256 distributedAmount)
+  {
+    // Get a reference to the project's current funding cycle.
+    fundingCycle = fundingCycleStore.currentOf(_projectId);
+
+    // The funding cycle must not be configured to have distributions paused.
+    if (fundingCycle.distributionsPaused()) revert FUNDING_CYCLE_DISTRIBUTION_PAUSED();
+
+    // The new total amount that has been distributed during this funding cycle.
+    uint256 _newUsedDistributionLimitOf = usedDistributionLimitOf[
+      IJBSingleTokenPaymentTerminal(msg.sender)
+    ][_projectId][fundingCycle.number] + _amount;
+
+    // Amount must be within what is still distributable.
+    (uint256 _distributionLimitOf, uint256 _distributionLimitCurrencyOf) = IJBController3_1(
+      directory.controllerOf(_projectId)
+    ).fundAccessConstraintsStore().distributionLimitOf(
+        _projectId,
+        fundingCycle.configuration,
+        IJBSingleTokenPaymentTerminal(msg.sender),
+        IJBSingleTokenPaymentTerminal(msg.sender).token()
+      );
+
+    // Make sure the new used amount is within the distribution limit.
+    if (_newUsedDistributionLimitOf > _distributionLimitOf || _distributionLimitOf == 0) {
+      revert DISTRIBUTION_AMOUNT_LIMIT_REACHED();
+    }
+
+    // Make sure the currencies match.
+    if (_currency != _distributionLimitCurrencyOf) revert CURRENCY_MISMATCH();
+
+    // Get a reference to the terminal's currency.
+    uint256 _balanceCurrency = IJBSingleTokenPaymentTerminal(msg.sender).currency();
+
+    // Convert the amount to the balance's currency.
+    distributedAmount = (_currency == _balanceCurrency)
+      ? _amount
+      : PRBMath.mulDiv(
+        _amount,
+        10 ** _MAX_FIXED_POINT_FIDELITY, // Use _MAX_FIXED_POINT_FIDELITY to keep as much of the `_amount.value`'s fidelity as possible when converting.
+        prices.priceFor(_currency, _balanceCurrency, _MAX_FIXED_POINT_FIDELITY)
+      );
+
+    // The amount being distributed must be available.
+    if (distributedAmount > balanceOf[IJBSingleTokenPaymentTerminal(msg.sender)][_projectId]) {
+      revert INADEQUATE_PAYMENT_TERMINAL_STORE_BALANCE();
+    }
+
+    // Store the new amount.
+    usedDistributionLimitOf[IJBSingleTokenPaymentTerminal(msg.sender)][_projectId][
+      fundingCycle.number
+    ] = _newUsedDistributionLimitOf;
+
+    // Removed the distributed funds from the project's token balance.
+    unchecked {
+      balanceOf[IJBSingleTokenPaymentTerminal(msg.sender)][_projectId] =
+        balanceOf[IJBSingleTokenPaymentTerminal(msg.sender)][_projectId] -
+        distributedAmount;
+    }
+  }
+
+  /// @notice Records newly used allowance funds of a project.
+  /// @dev The msg.sender must be an IJBSingleTokenPaymentTerminal.
+  /// @param _projectId The ID of the project to use the allowance of.
+  /// @param _amount The amount to use from the allowance, as a fixed point number.
+  /// @param _currency The currency of the `_amount`. Must match the currency of the overflow allowance.
+  /// @return fundingCycle The funding cycle during which the overflow allowance is being used.
+  /// @return usedAmount The amount of terminal tokens used, as a fixed point number with the same amount of decimals as its relative terminal.
+  function recordUsedAllowanceOf(
+    uint256 _projectId,
+    uint256 _amount,
+    uint256 _currency
+  )
+    external
+    override
+    nonReentrant
+    returns (JBFundingCycle memory fundingCycle, uint256 usedAmount)
+  {
+    // Get a reference to the project's current funding cycle.
+    fundingCycle = fundingCycleStore.currentOf(_projectId);
+
+    // Get a reference to the new used overflow allowance for this funding cycle configuration.
+    uint256 _newUsedOverflowAllowanceOf = usedOverflowAllowanceOf[
+      IJBSingleTokenPaymentTerminal(msg.sender)
+    ][_projectId][fundingCycle.configuration] + _amount;
+
+    // There must be sufficient allowance available.
+    (uint256 _overflowAllowanceOf, uint256 _overflowAllowanceCurrency) = IJBController3_1(
+      directory.controllerOf(_projectId)
+    ).fundAccessConstraintsStore().overflowAllowanceOf(
+        _projectId,
+        fundingCycle.configuration,
+        IJBSingleTokenPaymentTerminal(msg.sender),
+        IJBSingleTokenPaymentTerminal(msg.sender).token()
+      );
+
+    // Make sure the new used amount is within the allowance.
+    if (_newUsedOverflowAllowanceOf > _overflowAllowanceOf || _overflowAllowanceOf == 0) {
+      revert INADEQUATE_CONTROLLER_ALLOWANCE();
+    }
+
+    // Make sure the currencies match.
+    if (_currency != _overflowAllowanceCurrency) revert CURRENCY_MISMATCH();
+
+    // Get a reference to the terminal's currency.
+    uint256 _balanceCurrency = IJBSingleTokenPaymentTerminal(msg.sender).currency();
+
+    // Convert the amount to this store's terminal's token.
+    usedAmount = (_currency == _balanceCurrency)
+      ? _amount
+      : PRBMath.mulDiv(
+        _amount,
+        10 ** _MAX_FIXED_POINT_FIDELITY, // Use _MAX_FIXED_POINT_FIDELITY to keep as much of the `_amount.value`'s fidelity as possible when converting.
+        prices.priceFor(_currency, _balanceCurrency, _MAX_FIXED_POINT_FIDELITY)
+      );
+
+    // The amount being distributed must be available in the overflow.
+    if (
+      usedAmount >
+      _overflowDuring(
+        IJBSingleTokenPaymentTerminal(msg.sender),
+        _projectId,
+        fundingCycle,
+        _balanceCurrency
+      )
+    ) revert INADEQUATE_PAYMENT_TERMINAL_STORE_BALANCE();
+
+    // Store the incremented value.
+    usedOverflowAllowanceOf[IJBSingleTokenPaymentTerminal(msg.sender)][_projectId][
+      fundingCycle.configuration
+    ] = _newUsedOverflowAllowanceOf;
+
+    // Update the project's balance.
+    balanceOf[IJBSingleTokenPaymentTerminal(msg.sender)][_projectId] =
+      balanceOf[IJBSingleTokenPaymentTerminal(msg.sender)][_projectId] -
+      usedAmount;
+  }
+
+  /// @notice Records newly added funds for the project.
+  /// @dev The msg.sender must be an IJBSingleTokenPaymentTerminal.
+  /// @param _projectId The ID of the project to which the funds being added belong.
+  /// @param _amount The amount of terminal tokens added, as a fixed point number with the same amount of decimals as its relative terminal.
+  function recordAddedBalanceFor(uint256 _projectId, uint256 _amount) external override {
+    // Increment the balance.
+    balanceOf[IJBSingleTokenPaymentTerminal(msg.sender)][_projectId] =
+      balanceOf[IJBSingleTokenPaymentTerminal(msg.sender)][_projectId] +
+      _amount;
+  }
+
+  /// @notice Records the migration of funds from this store.
+  /// @dev The msg.sender must be an IJBSingleTokenPaymentTerminal. The amount returned is in terms of the msg.senders tokens.
+  /// @param _projectId The ID of the project being migrated.
+  /// @return balance The project's migrated balance, as a fixed point number with the same amount of decimals as its relative terminal.
+  function recordMigration(
+    uint256 _projectId
+  ) external override nonReentrant returns (uint256 balance) {
+    // Get a reference to the project's current funding cycle.
+    JBFundingCycle memory _fundingCycle = fundingCycleStore.currentOf(_projectId);
+
+    // Migration must be allowed.
+    if (!_fundingCycle.terminalMigrationAllowed()) {
+      revert PAYMENT_TERMINAL_MIGRATION_NOT_ALLOWED();
+    }
+
+    // Return the current balance.
+    balance = balanceOf[IJBSingleTokenPaymentTerminal(msg.sender)][_projectId];
+
+    // Set the balance to 0.
+    balanceOf[IJBSingleTokenPaymentTerminal(msg.sender)][_projectId] = 0;
+  }
+
+  //*********************************************************************//
+  // --------------------- private helper functions -------------------- //
+  //*********************************************************************//
+
+  /// @notice The amount of overflowed tokens from a terminal that can be reclaimed by the specified number of tokens when measured from the specified.
+  /// @dev If the project has an active funding cycle reconfiguration ballot, the project's ballot redemption rate is used.
+  /// @param _fundingCycle The funding cycle during which reclaimable overflow is being calculated.
+  /// @param _tokenCount The number of tokens to make the calculation with, as a fixed point number with 18 decimals.
+  /// @param _totalSupply The total supply of tokens to make the calculation with, as a fixed point number with 18 decimals.
+  /// @param _overflow The amount of overflow to make the calculation with.
+  /// @return The amount of overflowed tokens that can be reclaimed.
+  function _reclaimableOverflowDuring(
+    JBFundingCycle memory _fundingCycle,
+    uint256 _tokenCount,
+    uint256 _totalSupply,
+    uint256 _overflow
+  ) private pure returns (uint256) {
+    // If the amount being redeemed is the total supply, return the rest of the overflow.
+    if (_tokenCount == _totalSupply) return _overflow;
+
+    // Use the ballot redemption rate if the queued cycle is pending approval according to the previous funding cycle's ballot.
+    uint256 _redemptionRate = _fundingCycle.redemptionRate();
+
+    // If the redemption rate is 0, nothing is claimable.
+    if (_redemptionRate == 0) return 0;
+
+    // Get a reference to the linear proportion.
+    uint256 _base = PRBMath.mulDiv(_overflow, _tokenCount, _totalSupply);
+
+    // These conditions are all part of the same curve. Edge conditions are separated because fewer operation are necessary.
+    if (_redemptionRate == JBConstants.MAX_REDEMPTION_RATE) return _base;
+
+    return
+      PRBMath.mulDiv(
+        _base,
+        _redemptionRate +
+          PRBMath.mulDiv(
+            _tokenCount,
+            JBConstants.MAX_REDEMPTION_RATE - _redemptionRate,
+            _totalSupply
+          ),
+        JBConstants.MAX_REDEMPTION_RATE
+      );
+  }
+
+  /// @notice Gets the amount that is overflowing when measured from the specified funding cycle.
+  /// @dev This amount changes as the value of the balance changes in relation to the currency being used to measure the distribution limit.
+  /// @param _terminal The terminal for which the overflow is being calculated.
+  /// @param _projectId The ID of the project to get overflow for.
+  /// @param _fundingCycle The ID of the funding cycle to base the overflow on.
+  /// @param _balanceCurrency The currency that the stored balance is expected to be in terms of.
+  /// @return overflow The overflow of funds, as a fixed point number with 18 decimals.
+  function _overflowDuring(
+    IJBSingleTokenPaymentTerminal _terminal,
+    uint256 _projectId,
+    JBFundingCycle memory _fundingCycle,
+    uint256 _balanceCurrency
+  ) private view returns (uint256) {
+    // Get the current balance of the project.
+    uint256 _balanceOf = balanceOf[_terminal][_projectId];
+
+    // If there's no balance, there's no overflow.
+    if (_balanceOf == 0) return 0;
+
+    // Get a reference to the distribution limit during the funding cycle.
+    (uint256 _distributionLimit, uint256 _distributionLimitCurrency) = IJBController3_1(
+      directory.controllerOf(_projectId)
+    ).fundAccessConstraintsStore().distributionLimitOf(
+        _projectId,
+        _fundingCycle.configuration,
+        _terminal,
+        _terminal.token()
+      );
+
+    // Get a reference to the amount still distributable during the funding cycle.
+    uint256 _distributionLimitRemaining = _distributionLimit -
+      usedDistributionLimitOf[_terminal][_projectId][_fundingCycle.number];
+
+    // Convert the _distributionRemaining to be in terms of the provided currency.
+    if (_distributionLimitRemaining != 0 && _distributionLimitCurrency != _balanceCurrency) {
+      _distributionLimitRemaining = PRBMath.mulDiv(
+        _distributionLimitRemaining,
+        10 ** _MAX_FIXED_POINT_FIDELITY, // Use _MAX_FIXED_POINT_FIDELITY to keep as much of the `_amount.value`'s fidelity as possible when converting.
+        prices.priceFor(_distributionLimitCurrency, _balanceCurrency, _MAX_FIXED_POINT_FIDELITY)
+      );
+    }
+
+    // Overflow is the balance of this project minus the amount that can still be distributed.
+    unchecked {
+      return
+        _balanceOf > _distributionLimitRemaining ? _balanceOf - _distributionLimitRemaining : 0;
+    }
+  }
+
+  /// @notice Gets the amount that is currently overflowing across all of a project's terminals.
+  /// @dev This amount changes as the value of the balances changes in relation to the currency being used to measure the project's distribution limits.
+  /// @param _projectId The ID of the project to get the total overflow for.
+  /// @param _decimals The number of decimals that the fixed point overflow should include.
+  /// @param _currency The currency that the overflow should be in terms of.
+  /// @return overflow The total overflow of a project's funds.
+  function _currentTotalOverflowOf(
+    uint256 _projectId,
+    uint256 _decimals,
+    uint256 _currency
+  ) private view returns (uint256) {
+    // Get a reference to the project's terminals.
+    IJBPaymentTerminal[] memory _terminals = directory.terminalsOf(_projectId);
+
+    // Keep a reference to the ETH overflow across all terminals, as a fixed point number with 18 decimals.
+    uint256 _ethOverflow;
+
+    // Add the current ETH overflow for each terminal.
+    for (uint256 _i; _i < _terminals.length; ) {
+      _ethOverflow = _ethOverflow + _terminals[_i].currentEthOverflowOf(_projectId);
+      unchecked {
+        ++_i;
+      }
+    }
+
+    // Convert the ETH overflow to the specified currency if needed, maintaining a fixed point number with 18 decimals.
+    uint256 _totalOverflow18Decimal = _currency == JBCurrencies.ETH
+      ? _ethOverflow
+      : PRBMath.mulDiv(_ethOverflow, 10 ** 18, prices.priceFor(JBCurrencies.ETH, _currency, 18));
+
+    // Adjust the decimals of the fixed point number if needed to match the target decimals.
+    return
+      (_decimals == 18)
+        ? _totalOverflow18Decimal
+        : JBFixedPointNumber.adjustDecimals(_totalOverflow18Decimal, 18, _decimals);
+  }
 }