// SPDX-License-Identifier: MIT
pragma solidity ^0.8.16;

import {Context} from "@openzeppelin/contracts/utils/Context.sol";
import {ERC165} from "@openzeppelin/contracts/utils/introspection/ERC165.sol";
import {IERC165} from "@openzeppelin/contracts/utils/introspection/IERC165.sol";
import {ERC2771Context} from "@openzeppelin/contracts/metatx/ERC2771Context.sol";
import {PRBMath} from "@paulrberg/contracts/math/PRBMath.sol";
import {JBPermissioned} from "./abstract/JBPermissioned.sol";
import {JBApprovalStatus} from "./enums/JBApprovalStatus.sol";
import {IJBController} from "./interfaces/IJBController.sol";
import {IJBDirectory} from "./interfaces/IJBDirectory.sol";
<<<<<<< HEAD
import {IJBFundAccessLimits} from "./interfaces/IJBFundAccessLimits.sol";
import {IJBRulesets} from "./interfaces/IJBRulesets.sol";
=======
import {IJBFundAccessConstraintsStore} from "./interfaces/IJBFundAccessConstraintsStore.sol";
import {IJBFundingCycleStore} from "./interfaces/IJBFundingCycleStore.sol";
import {IJBDirectoryAccessControl} from "./interfaces/IJBDirectoryAccessControl.sol";
>>>>>>> 4160eabf
import {IJBMigratable} from "./interfaces/IJBMigratable.sol";
import {IJBPermissioned} from "./interfaces/IJBPermissioned.sol";
import {IJBPermissions} from "./interfaces/IJBPermissions.sol";
import {IJBTerminal} from "./interfaces/terminal/IJBTerminal.sol";
import {IJBProjects} from "./interfaces/IJBProjects.sol";
<<<<<<< HEAD
import {IJBSplitHook} from "./interfaces/IJBSplitHook.sol";
import {IJBSplits} from "./interfaces/IJBSplits.sol";
import {IJBTokens} from "./interfaces/IJBTokens.sol";
import {JBConstants} from "./libraries/JBConstants.sol";
import {JBRulesetMetadataResolver} from "./libraries/JBRulesetMetadataResolver.sol";
import {JBPermissionIds} from "./libraries/JBPermissionIds.sol";
import {JBSplitGroupIds} from "./libraries/JBSplitGroupIds.sol";
import {JBRuleset} from "./structs/JBRuleset.sol";
import {JBRulesetConfig} from "./structs/JBRulesetConfig.sol";
import {JBRulesetMetadata} from "./structs/JBRulesetMetadata.sol";
import {JBProjectMetadata} from "./structs/JBProjectMetadata.sol";
import {JBTerminalConfig} from "./structs/JBTerminalConfig.sol";
import {JBSplit} from "./structs/JBSplit.sol";
import {JBSplitHookPayload} from "./structs/JBSplitHookPayload.sol";

/// @notice Stitches together rulesets and project tokens, making sure all activity is accounted for and correct.
contract JBController is JBPermissioned, ERC165, IJBController, IJBMigratable {
    // A library that parses packed ruleset metadata into a friendlier format.
    using JBRulesetMetadataResolver for JBRuleset;
=======
import {IJBProjectMetadataRegistry} from "./interfaces/IJBProjectMetadataRegistry.sol";
import {IJBSplitAllocator} from "./interfaces/IJBSplitAllocator.sol";
import {IJBSplitsStore} from "./interfaces/IJBSplitsStore.sol";
import {IJBTokenStore} from "./interfaces/IJBTokenStore.sol";
import {IJBToken} from "./interfaces/IJBToken.sol";
import {IJBPriceFeed} from "./interfaces/IJBPriceFeed.sol";
import {JBConstants} from "./libraries/JBConstants.sol";
import {JBFundingCycleMetadataResolver} from "./libraries/JBFundingCycleMetadataResolver.sol";
import {JBOperations} from "./libraries/JBOperations.sol";
import {JBSplitsGroups} from "./libraries/JBSplitsGroups.sol";
import {JBFundingCycle} from "./structs/JBFundingCycle.sol";
import {JBFundingCycleConfig} from "./structs/JBFundingCycleConfig.sol";
import {JBFundingCycleMetadata} from "./structs/JBFundingCycleMetadata.sol";
import {JBTerminalConfig} from "./structs/JBTerminalConfig.sol";
import {JBSplit} from "./structs/JBSplit.sol";
import {JBSplitAllocationData} from "./structs/JBSplitAllocationData.sol";
import {JBGroupedSplits} from "./structs/JBGroupedSplits.sol";

/// @notice Stitches together funding cycles and project tokens, making sure all activity is accounted for and correct.
contract JBController3_1 is
    JBOperatable,
    ERC2771Context,
    ERC165,
    IJBController3_1,
    IJBMigratable
{
    // A library that parses the packed funding cycle metadata into a more friendly format.
    using JBFundingCycleMetadataResolver for JBFundingCycle;
>>>>>>> 4160eabf

    //*********************************************************************//
    // --------------------------- custom errors ------------------------- //
    //*********************************************************************//

    error BURN_PAUSED_AND_SENDER_NOT_VALID_TERMINAL_HOOK();
    error RULESET_ALREADY_LAUNCHED();
    error INVALID_BASE_CURRENCY();
    error INVALID_REDEMPTION_RATE();
    error INVALID_RESERVED_RATE();
    error CONTROLLER_MIGRATION_NOT_ALLOWED();
    error MINT_NOT_ALLOWED_AND_NOT_TERMINAL_HOOK();
    error NO_BURNABLE_TOKENS();
    error NOT_CURRENT_CONTROLLER();
    error TRANSFERS_PAUSED();
    error ZERO_TOKENS_TO_MINT();

    //*********************************************************************//
    // --------------- public immutable stored properties ---------------- //
    //*********************************************************************//

    /// @notice Mints ERC-721s that represent project ownership and transfers.
    IJBProjects public immutable override projects;

    /// @notice The contract storing and managing project rulesets.
    IJBRulesets public immutable override rulesets;

    /// @notice The contract that manages token minting and burning.
    IJBTokens public immutable override tokens;

    /// @notice The contract that stores splits for each project.
    IJBSplits public immutable override splits;

    /// @notice A contract that stores fund access limits for each project.
    IJBFundAccessLimits public immutable override fundAccessLimits;

    /// @notice The directory of terminals and controllers for projects.
    IJBDirectory public immutable override directory;

    //*********************************************************************//
    // --------------------- public stored properties -------------------- //
    //*********************************************************************//

    /// @notice The reserved token balance that has not yet been realized (sent out to the reserved split group) for a project.
    /// @custom:param projectId The ID of the project to get the pending reserved token balance of.
    mapping(uint256 => uint256) public override pendingReservedTokenBalanceOf;

    /// @notice The metadata for each project, which can be used across several domains.
    /// @custom:param _projectId The ID of the project to which the metadata belongs.
    mapping(uint256 => string) public override metadataOf;

    //*********************************************************************//
    // ------------------------- external views -------------------------- //
    //*********************************************************************//

<<<<<<< HEAD
    /// @notice A get `JBRuleset` and `JBRulesetMetadata` structs for the specified `rulesetId`.
    /// @param _projectId The ID of the project the ruleset belongs to.
    /// @return ruleset The ruleset as a `JBRuleset` struct.
    /// @return metadata The ruleset's metadata as a `JBRulesetMetadata` struct.
    function getRulesetOf(uint256 _projectId, uint256 _rulesetId)
=======
    /// @notice Gets the current total amount of outstanding tokens for a project.
    /// @param _projectId The ID of the project to get total outstanding tokens of.
    /// @return The current total amount of outstanding tokens for the project.
    function totalOutstandingTokensOf(uint256 _projectId)
        external
        view
        override
        returns (uint256)
    {
        // Add the reserved tokens to the total supply.
        return tokenStore.totalSupplyOf(_projectId) + reservedTokenBalanceOf[_projectId];
    }

    /// @notice A project's funding cycle for the specified configuration along with its metadata.
    /// @param _projectId The ID of the project to which the funding cycle belongs.
    /// @return fundingCycle The funding cycle.
    /// @return metadata The funding cycle's metadata.
    function getFundingCycleOf(uint256 _projectId, uint256 _configuration)
>>>>>>> 4160eabf
        external
        view
        override
        returns (JBRuleset memory ruleset, JBRulesetMetadata memory metadata)
    {
        ruleset = rulesets.getRulesetStruct(_projectId, _rulesetId);
        metadata = ruleset.expandMetadata();
    }

    /// @notice The latest ruleset queued for a project. Returns the ruleset's struct, its current approval status, and its metadata.
    /// @param _projectId The ID of the project the ruleset belongs to.
    /// @return ruleset The latest queued ruleset as a `JBRuleset` struct.
    /// @return metadata The latest queued ruleset's metadata as a `JBRulesetMetadata` struct.
    /// @return approvalStatus The approval status of the ruleset.
    function latestQueuedRulesetOf(uint256 _projectId)
        external
        view
        override
        returns (
            JBRuleset memory ruleset,
            JBRulesetMetadata memory metadata,
            JBApprovalStatus approvalStatus
        )
    {
        (ruleset, approvalStatus) = rulesets.latestQueuedRulesetOf(_projectId);
        metadata = ruleset.expandMetadata();
    }

    /// @notice A project's current ruleset along with its metadata.
    /// @param _projectId The ID of the project the ruleset belongs to.
    /// @return ruleset The current ruleset as a `JBRuleset` struct.
    /// @return metadata The current ruleset's metadata as a `JBRulesetMetadata` struct.
    function currentRulesetOf(uint256 _projectId)
        external
        view
        override
        returns (JBRuleset memory ruleset, JBRulesetMetadata memory metadata)
    {
        ruleset = rulesets.currentOf(_projectId);
        metadata = ruleset.expandMetadata();
    }

    /// @notice A project's queued ruleset along with its metadata.
    /// @param _projectId The ID of the project the ruleset belongs to.
    /// @return ruleset The queued ruleset as a `JBRuleset` struct.
    /// @return metadata The queued ruleset's metadata as a `JBRulesetMetadata` struct.
    function queuedRulesetOf(uint256 _projectId)
        external
        view
        override
        returns (JBRuleset memory ruleset, JBRulesetMetadata memory metadata)
    {
        ruleset = rulesets.upcomingRulesetOf(_projectId);
        metadata = ruleset.expandMetadata();
    }

    /// @notice A flag indicating if the project currently allows terminals to be set.
    /// @param _projectId The ID of the project the flag is for.
    /// @return The flag
    function setTerminalsAllowed(uint256 _projectId) external view returns (bool) {
        return fundingCycleStore.currentOf(_projectId).expandMetadata().allowSetTerminals;
    }

    /// @notice A flag indicating if the project currently allows its controller to be set.
    /// @param _projectId The ID of the project the flag is for.
    /// @return The flag
    function setControllerAllowed(uint256 _projectId) external view returns (bool) {
        return fundingCycleStore.currentOf(_projectId).expandMetadata().allowSetController;
    }

    //*********************************************************************//
    // -------------------------- public views --------------------------- //
    //*********************************************************************//

<<<<<<< HEAD
    /// @notice Gets the current token supply of a project, including pending reserved tokens.
    /// @param _projectId The ID of the project to get the total token supply of.
    /// @return The current total token supply of the project, including pending reserved tokens that have not been sent to splits yet.
    function totalTokenSupplyWithReservedTokensOf(uint256 _projectId)
        public
        view
        override
        returns (uint256)
    {
        // Add the reserved tokens to the total supply.
        return tokens.totalSupplyOf(_projectId) + pendingReservedTokenBalanceOf[_projectId];
    }

=======
>>>>>>> 4160eabf
    /// @notice Indicates if this contract adheres to the specified interface.
    /// @dev See {IERC165-supportsInterface}.
    /// @param _interfaceId The ID of the interface to check for adherance to.
    /// @return A flag indicating if the provided interface ID is supported.
    function supportsInterface(bytes4 _interfaceId)
        public
        view
        virtual
        override(ERC165, IERC165)
        returns (bool)
    {
<<<<<<< HEAD
        return _interfaceId == type(IJBController).interfaceId
=======
        return _interfaceId == type(IJBController3_1).interfaceId
            || _interfaceId == type(IJBProjectMetadataRegistry).interfaceId
            || _interfaceId == type(IJBDirectoryAccessControl).interfaceId
>>>>>>> 4160eabf
            || _interfaceId == type(IJBMigratable).interfaceId
            || _interfaceId == type(IJBPermissioned).interfaceId
            || super.supportsInterface(_interfaceId);
    }

    //*********************************************************************//
    // ---------------------------- constructor -------------------------- //
    //*********************************************************************//

    /// @param _permissions A contract storing permissions.
    /// @param _projects A contract which mints ERC-721s that represent project ownership and transfers.
    /// @param _directory A contract storing directories of terminals and controllers for each project.
    /// @param _rulesets A contract storing and managing project rulesets.
    /// @param _tokens A contract that manages token minting and burning.
    /// @param _splits A contract that stores splits for each project.
    /// @param _fundAccessLimits A contract that stores fund access limits for each project.
    constructor(
        IJBPermissions _permissions,
        IJBProjects _projects,
        IJBDirectory _directory,
<<<<<<< HEAD
        IJBRulesets _rulesets,
        IJBTokens _tokens,
        IJBSplits _splits,
        IJBFundAccessLimits _fundAccessLimits
    ) JBPermissioned(_permissions) {
=======
        IJBFundingCycleStore _fundingCycleStore,
        IJBTokenStore _tokenStore,
        IJBSplitsStore _splitsStore,
        IJBFundAccessConstraintsStore _fundAccessConstraintsStore,
        address _trustedForwarder
    ) JBOperatable(_operatorStore) ERC2771Context(_trustedForwarder) {
>>>>>>> 4160eabf
        projects = _projects;
        directory = _directory;
        rulesets = _rulesets;
        tokens = _tokens;
        splits = _splits;
        fundAccessLimits = _fundAccessLimits;
    }

    //*********************************************************************//
    // --------------------- external transactions ----------------------- //
    //*********************************************************************//

    /// @notice Creates a project. This will mint the project's ERC-721 to the specified owner's account, queue its first ruleset, and set up any splits.
    /// @dev Each operation within this transaction can be done in sequence separately.
    /// @dev Anyone can deploy a project on an owner's behalf.
    /// @param _owner The address to set as the owner of the project. The project ERC-721 will be owned by this address.
<<<<<<< HEAD
    /// @param _projectMetadata Metadata to associate with the project within a particular domain. This can be updated any time by the owner of the project.
    /// @param _rulesetConfigurations The ruleset configurations to schedule.
=======
    /// @param _projectMetadata Metadata to associate with the project. This can be updated any time by the owner of the project.
    /// @param _fundingCycleConfigurations The funding cycle configurations to schedule.
>>>>>>> 4160eabf
    /// @param _terminalConfigurations The terminal configurations to add for the project.
    /// @param _memo A memo to pass along to the emitted event.
    /// @return projectId The ID of the project.
    function launchProjectFor(
        address _owner,
<<<<<<< HEAD
        JBProjectMetadata calldata _projectMetadata,
        JBRulesetConfig[] calldata _rulesetConfigurations,
=======
        string calldata _projectMetadata,
        JBFundingCycleConfig[] calldata _fundingCycleConfigurations,
>>>>>>> 4160eabf
        JBTerminalConfig[] calldata _terminalConfigurations,
        string memory _memo
    ) external virtual override returns (uint256 projectId) {
        // Keep a reference to the directory.
        IJBDirectory _directory = directory;

        // Mint the project into the wallet of the owner.
        projectId = projects.createFor(_owner);

        // Set project metadata if one was provided.
        if (bytes(_projectMetadata).length > 0) {
            metadataOf[projectId] = _projectMetadata;
        }

        // Set this contract as the project's controller in the directory.
        _directory.setControllerOf(projectId, IERC165(this));

        // Queue the first ruleset.
        uint256 _rulesetId = _queueRulesets(projectId, _rulesetConfigurations);

        // Configure the terminals.
        _configureTerminals(projectId, _terminalConfigurations);

<<<<<<< HEAD
        emit LaunchProject(_rulesetId, projectId, _memo, msg.sender);
=======
        emit LaunchProject(_configuration, projectId, _projectMetadata, _memo, _msgSender());
>>>>>>> 4160eabf
    }

    /// @notice Creates an initial sequence of one or more rulesets for an existing project.
    /// @dev Each operation within this transaction can be done in sequence separately.
    /// @dev Only a project's owner or an operator with the `QUEUE_RULESETS` permission can launch rulesets for a project.
    /// @param _projectId The ID of the project to launch rulesets for.
    /// @param _rulesetConfigurations The ruleset configurations to schedule.
    /// @param _terminalConfigurations The terminal configurations to add for the project.
    /// @param _memo A memo to pass along to the emitted event.
    /// @return rulesetId The ID of the ruleset that was successfully launched.
    function launchRulesetsFor(
        uint256 _projectId,
        JBRulesetConfig[] calldata _rulesetConfigurations,
        JBTerminalConfig[] calldata _terminalConfigurations,
        string memory _memo
    )
        external
        virtual
        override
        requirePermission(projects.ownerOf(_projectId), _projectId, JBPermissionIds.QUEUE_RULESETS)
        returns (uint256 rulesetId)
    {
        // If the project has already had rulesets, `queueRulesetsOf(...)` should be called instead
        if (rulesets.latestRulesetIdOf(_projectId) > 0) {
            revert RULESET_ALREADY_LAUNCHED();
        }

        // Set this contract as the project's controller in the directory.
        directory.setControllerOf(_projectId, IERC165(this));

        // Queue the first ruleset.
        rulesetId = _queueRulesets(_projectId, _rulesetConfigurations);

        // Configure the terminals.
        _configureTerminals(_projectId, _terminalConfigurations);

<<<<<<< HEAD
        emit LaunchRulesets(rulesetId, _projectId, _memo, msg.sender);
=======
        emit LaunchFundingCycles(configured, _projectId, _memo, _msgSender());
>>>>>>> 4160eabf
    }

    /// @notice Queues one or more rulesets that will take effect once the current ruleset expires. Rulesets only take effect if they are approved by the previous ruleset's approval hook.
    /// @dev Only a project's owner or a designated operator can queue rulesets for it.
    /// @param _projectId The ID of the project that rulesets are being queued for.
    /// @param _rulesetConfigurations The configurations of the rulesets to queue.
    /// @param _memo A memo to pass along to the emitted event.
    /// @return rulesetId The ID of the last ruleset which was successfully queued.
    function queueRulesetsOf(
        uint256 _projectId,
        JBRulesetConfig[] calldata _rulesetConfigurations,
        string calldata _memo
    )
        external
        virtual
        override
        requirePermission(projects.ownerOf(_projectId), _projectId, JBPermissionIds.QUEUE_RULESETS)
        returns (uint256 rulesetId)
    {
        // Queue the next ruleset.
        rulesetId = _queueRulesets(_projectId, _rulesetConfigurations);

<<<<<<< HEAD
        emit QueueRulesets(rulesetId, _projectId, _memo, msg.sender);
=======
        emit ReconfigureFundingCycles(configured, _projectId, _memo, _msgSender());
>>>>>>> 4160eabf
    }

    /// @notice Mint new project tokens into an account, optionally reserving a portion according to the current ruleset's reserved rate.
    /// @dev Only a project's owner, an operator with the `MINT_TOKENS` permission, one of the project's terminals, or its current data hook can mint a project's tokens.
    /// @dev If the ruleset has discretionary minting disabled, this function can only be called by the terminal or data hook.
    /// @param _projectId The ID of the project the tokens being minted belong to.
    /// @param _tokenCount The total number of tokens to mint, including any tokens that will be reserved.
    /// @param _beneficiary The account which will receive the (non-reserved) minted tokens.
    /// @param _memo A memo to pass along to the emitted event.
    /// @param _useReservedRate Whether to use the current ruleset's reserved rate in the minting calculations.
    /// @return beneficiaryTokenCount The number of tokens minted for the beneficiary.
    function mintTokensOf(
        uint256 _projectId,
        uint256 _tokenCount,
        address _beneficiary,
        string calldata _memo,
        bool _useReservedRate
    ) external virtual override returns (uint256 beneficiaryTokenCount) {
        // There should be tokens to mint.
        if (_tokenCount == 0) revert ZERO_TOKENS_TO_MINT();

        // Define variables that will be needed outside scoped section below.
        // Keep a reference to the reserved rate to use
        uint256 _reservedRate;

        // Scoped section prevents stack too deep. `_ruleset` only used within scope.
        {
            // Get a reference to the project's current ruleset.
            JBRuleset memory _ruleset = rulesets.currentOf(_projectId);

            // Minting limited to: project owner, authorized operators, the project's terminals, or the project's current ruleset data hook
            _requirePermissionAllowingOverride(
                projects.ownerOf(_projectId),
                _projectId,
<<<<<<< HEAD
                JBPermissionIds.MINT_TOKENS,
                directory.isTerminalOf(_projectId, IJBTerminal(msg.sender))
                    || msg.sender == address(_ruleset.dataHook())
=======
                JBOperations.MINT_TOKENS,
                directory.isTerminalOf(_projectId, IJBPaymentTerminal(_msgSender()))
                    || _msgSender() == address(_fundingCycle.dataSource())
>>>>>>> 4160eabf
            );

            // If the message sender is not a terminal or a data hook, the current ruleset must allow minting.
            if (
<<<<<<< HEAD
                !_ruleset.discretionaryMintingAllowed()
                    && !directory.isTerminalOf(_projectId, IJBTerminal(msg.sender))
                    && msg.sender != address(_ruleset.dataHook())
            ) revert MINT_NOT_ALLOWED_AND_NOT_TERMINAL_HOOK();
=======
                !_fundingCycle.mintingAllowed()
                    && !directory.isTerminalOf(_projectId, IJBPaymentTerminal(_msgSender()))
                    && _msgSender() != address(_fundingCycle.dataSource())
            ) revert MINT_NOT_ALLOWED_AND_NOT_TERMINAL_DELEGATE();
>>>>>>> 4160eabf

            // Determine the reserved rate to use.
            _reservedRate = _useReservedRate ? _ruleset.reservedRate() : 0;
        }

        if (_reservedRate != JBConstants.MAX_RESERVED_RATE) {
            // The unreserved number of tokens that will be minted to the beneficiary.
            beneficiaryTokenCount = PRBMath.mulDiv(
                _tokenCount,
                JBConstants.MAX_RESERVED_RATE - _reservedRate,
                JBConstants.MAX_RESERVED_RATE
            );

            // Mint the tokens.
            tokens.mintFor(_beneficiary, _projectId, beneficiaryTokenCount);
        }

        // Add reserved tokens to the pending balance if needed
        if (_reservedRate > 0) {
            pendingReservedTokenBalanceOf[_projectId] += _tokenCount - beneficiaryTokenCount;
        }

        emit MintTokens(
            _beneficiary,
            _projectId,
            _tokenCount,
            beneficiaryTokenCount,
            _memo,
            _reservedRate,
            _msgSender()
        );
    }

    /// @notice Burns a project's tokens from a specific holder's balance.
    /// @dev Only a token holder, an operator with the `BURN_TOKENS` permission from them, or a project's terminal can burn a holder's tokens.
    /// @param _holder The account whose tokens are being burned.
    /// @param _projectId The ID of the project that the tokens being burned belong to.
    /// @param _tokenCount The number of tokens to burn.
    /// @param _memo A memo to pass along to the emitted event.
    function burnTokensOf(
        address _holder,
        uint256 _projectId,
        uint256 _tokenCount,
        string calldata _memo
    )
        external
        virtual
        override
        requirePermissionAllowingOverride(
            _holder,
            _projectId,
<<<<<<< HEAD
            JBPermissionIds.BURN_TOKENS,
            directory.isTerminalOf(_projectId, IJBTerminal(msg.sender))
=======
            JBOperations.BURN_TOKENS,
            directory.isTerminalOf(_projectId, IJBPaymentTerminal(_msgSender()))
>>>>>>> 4160eabf
        )
    {
        // There should be tokens to burn
        if (_tokenCount == 0) revert NO_BURNABLE_TOKENS();

        // Burn the tokens.
        tokens.burnFrom(_holder, _projectId, _tokenCount);

        emit BurnTokens(_holder, _projectId, _tokenCount, _memo, _msgSender());
    }

    /// @notice Sends a project's pending reserved tokens to its reserved token splits.
    /// @dev If the project has no reserved token splits, or they don't add up to 100%, the leftover tokens are minted to the project's owner.
    /// @param _projectId The ID of the project to which the reserved tokens belong.
    /// @param _memo A memo to pass along to the emitted event.
    /// @return The amount of reserved tokens minted and sent.
    function sendReservedTokensToSplitsOf(uint256 _projectId, string calldata _memo)
        external
        virtual
        override
        returns (uint256)
    {
        return _sendReservedTokensToSplitsOf(_projectId, _memo);
    }

    /// @notice Allows other controllers to signal to this one that a migration is expected for the specified project.
    /// @dev This controller should not yet be the project's controller.
    /// @param _from The controller being migrated from.
    /// @param _projectId The ID of the project that will be migrated to this controller.
    function receiveMigrationFrom(IERC165 _from, uint256 _projectId) external virtual override {
        _projectId; // Prevents unused var compiler and natspec complaints.
        _from; // Prevents unused var compiler and natspec complaints.

        // Copy the main metadata if relevant.
        if (
            _from.supportsInterface(type(IJBProjectMetadataRegistry).interfaceId)
                && directory.controllerOf(_projectId) == _from
        ) {
            metadataOf[_projectId] =
                IJBProjectMetadataRegistry(address(_from)).metadataOf(_projectId);
        }
    }

    /// @notice Allows a project to migrate from this controller to another one.
    /// @dev Only a project's owner or an operator with the `MIGRATE_CONTROLLER` permission can migrate it.
    /// @param _projectId The ID of the project that will be migrated from this controller.
    /// @param _to The controller the project is migrating to.
    function migrateController(uint256 _projectId, IJBMigratable _to)
        external
        virtual
        override
        requirePermission(projects.ownerOf(_projectId), _projectId, JBPermissionIds.MIGRATE_CONTROLLER)
    {
        // Keep a reference to the directory.
        IJBDirectory _directory = directory;

<<<<<<< HEAD
        // This controller must be the project's current controller.
        if (_directory.controllerOf(_projectId) != address(this)) {
            revert NOT_CURRENT_CONTROLLER();
        }

        // Get a reference to the project's current ruleset.
        JBRuleset memory _ruleset = rulesets.currentOf(_projectId);
=======
        // Get a reference to the project's current funding cycle.
        JBFundingCycle memory _fundingCycle = fundingCycleStore.currentOf(_projectId);
>>>>>>> 4160eabf

        // Migration must be allowed.
        if (!_ruleset.controllerMigrationAllowed()) {
            revert CONTROLLER_MIGRATION_NOT_ALLOWED();
        }

        // All reserved tokens must be minted before migrating.
        if (pendingReservedTokenBalanceOf[_projectId] != 0) {
            _sendReservedTokensToSplitsOf(_projectId, "");
        }

        // Make sure the new controller is prepped for the migration.
        _to.receiveMigrationFrom(IERC165(this), _projectId);

        emit Migrate(_projectId, _to, _msgSender());
    }

    /// @notice Allows a project owner to set the project's metadata content for a particular domain namespace.
    /// @dev Only a project's controller can set its metadata.
    /// @dev Applications can use the domain namespace as they wish.
    /// @param _projectId The ID of the project who's metadata is being changed.
    /// @param _metadata A struct containing metadata content.
    function setMetadataOf(uint256 _projectId, string calldata _metadata)
        external
        override
        requirePermission(projects.ownerOf(_projectId), _projectId, JBOperations.SET_PROJECT_METADATA)
    {
        // Set the project's new metadata content within the specified domain.
        metadataOf[_projectId] = _metadata;

        emit SetMetadata(_projectId, _metadata, _msgSender());
    }

    /// @notice Sets a project's splits.
    /// @dev Only the owner or operator of a project, or the current controller contract of the project, can set its splits.
    /// @dev The new splits must include any currently set splits that are locked.
    /// @param _projectId The ID of the project for which splits are being added.
    /// @param _domain An identifier within which the splits should be considered active.
    /// @param _groupedSplits An array of splits to set for any number of groups.
    function setSplitsOf(
        uint256 _projectId,
        uint256 _domain,
        JBGroupedSplits[] calldata _groupedSplits
    )
        external
        virtual
        override
        requirePermission(projects.ownerOf(_projectId), _projectId, JBOperations.SET_SPLITS)
    {
        // Set splits for the group.
        splitsStore.set(_projectId, _domain, _groupedSplits);
    }

    /// @notice Issues a project's ERC-20 tokens that'll be used when claiming tokens.
    /// @dev Deploys a project's ERC-20 token contract.
    /// @dev Only a project's owner or operator can issue its token.
    /// @param _projectId The ID of the project being issued tokens.
    /// @param _name The ERC-20's name.
    /// @param _symbol The ERC-20's symbol.
    /// @return token The token that was issued.
    function issueTokenFor(uint256 _projectId, string calldata _name, string calldata _symbol)
        external
        virtual
        override
        requirePermission(projects.ownerOf(_projectId), _projectId, JBOperations.ISSUE_TOKEN)
        returns (IJBToken token)
    {
        return tokenStore.issueFor(_projectId, _name, _symbol);
    }

<<<<<<< HEAD
        emit MigrateController(_projectId, _to, msg.sender);
=======
    /// @notice Set a project's token if not already set.
    /// @dev Only a project's owner or operator can set its token.
    /// @param _projectId The ID of the project to which the set token belongs.
    /// @param _token The new token.
    function setTokenFor(uint256 _projectId, IJBToken _token)
        external
        virtual
        override
        requirePermission(projects.ownerOf(_projectId), _projectId, JBOperations.SET_TOKEN)
    {
        tokenStore.setFor(_projectId, _token);
    }

    /// @notice Claims internally accounted for tokens into a holder's wallet.
    /// @dev Only a token holder or an operator specified by the token holder can claim its unclaimed tokens.
    /// @param _holder The owner of the tokens being claimed.
    /// @param _projectId The ID of the project whose tokens are being claimed.
    /// @param _amount The amount of tokens to claim.
    /// @param _beneficiary The account into which the claimed tokens will go.
    function claimFor(address _holder, uint256 _projectId, uint256 _amount, address _beneficiary)
        external
        virtual
        override
        requirePermission(_holder, _projectId, JBOperations.CLAIM_TOKENS)
    {
        tokenStore.claimFor(_holder, _projectId, _amount, _beneficiary);
    }

    /// @notice Allows a holder to transfer unclaimed tokens to another account.
    /// @dev Only a token holder or an operator can transfer its unclaimed tokens.
    /// @param _holder The address to transfer tokens from.
    /// @param _projectId The ID of the project whose tokens are being transferred.
    /// @param _recipient The recipient of the tokens.
    /// @param _amount The amount of tokens to transfer.
    function transferFrom(address _holder, uint256 _projectId, address _recipient, uint256 _amount)
        external
        virtual
        override
        requirePermission(_holder, _projectId, JBOperations.TRANSFER_TOKENS)
    {
        // Get a reference to the current funding cycle for the project.
        JBFundingCycle memory _fundingCycle = fundingCycleStore.currentOf(_projectId);

        // Must not be paused.
        if (_fundingCycle.tokenCreditTransfersPaused()) revert TRANSFERS_PAUSED();

        tokenStore.transferFrom(_holder, _projectId, _recipient, _amount);
>>>>>>> 4160eabf
    }

    //*********************************************************************//
    // ------------------------ internal functions ----------------------- //
    //*********************************************************************//

    /// @notice Sends pending reserved tokens to the project's reserved token splits.
    /// @dev If the project has no reserved token splits, or they don't add up to 100%, the leftover tokens are minted to the project's owner.
    /// @param _projectId The ID of the project the reserved tokens belong to.
    /// @param _memo A memo to pass along to the emitted event.
    /// @return tokenCount The number of reserved tokens minted/sent.
    function _sendReservedTokensToSplitsOf(uint256 _projectId, string memory _memo)
        internal
        returns (uint256 tokenCount)
    {
        // Keep a reference to the token store.
        IJBTokens _tokens = tokens;

        // Get the current ruleset to read the reserved rate from.
        JBRuleset memory _ruleset = rulesets.currentOf(_projectId);

        // Get a reference to the number of tokens that need to be minted.
        tokenCount = pendingReservedTokenBalanceOf[_projectId];

        // Reset the reserved token balance
        pendingReservedTokenBalanceOf[_projectId] = 0;

        // Get a reference to the project owner.
        address _owner = projects.ownerOf(_projectId);

        // Send tokens to splits and get a reference to the leftover amount to mint after all splits have gotten their share.
        uint256 _leftoverTokenCount = tokenCount == 0
            ? 0
            : _sendTokensToSplitGroupOf(
                _projectId, _ruleset.rulesetId, JBSplitGroupIds.RESERVED_TOKENS, tokenCount
            );

        // Mint any leftover tokens to the project owner.
        if (_leftoverTokenCount > 0) {
            _tokens.mintFor(_owner, _projectId, _leftoverTokenCount);
        }

        emit SendReservedTokensToSplits(
            _ruleset.rulesetId,
            _ruleset.cycleNumber,
            _projectId,
            _owner,
            tokenCount,
            _leftoverTokenCount,
            _memo,
            _msgSender()
        );
    }

    /// @notice Send `_amount` project tokens to the specified group of splits.
    /// @dev This is used to send reserved tokens to the reserved token splits.
    /// @param _projectId The ID of the project that the split group belongs to.
    /// @param _domain The domain of the split group to send tokens to.
    /// @param _groupId The group of the splits to send the tokens between.
    /// @param _amount The total number of tokens to sent.
    /// @return leftoverAmount If the splits percents dont add up to 100%, the leftover amount is returned.
    function _sendTokensToSplitGroupOf(
        uint256 _projectId,
        uint256 _domain,
        uint256 _groupId,
        uint256 _amount
    ) internal returns (uint256 leftoverAmount) {
        // Keep a reference to the token store.
        IJBTokens _tokens = tokens;

        // Set the leftover amount to the initial amount.
        leftoverAmount = _amount;

        // Get a reference to the specified split group.
        JBSplit[] memory _splits = splits.splitsOf(_projectId, _domain, _groupId);

        // Keep a reference to the number of splits being iterated on.
        uint256 _numberOfSplits = _splits.length;

        //Transfer between all splits.
        for (uint256 _i; _i < _numberOfSplits;) {
            // Get a reference to the split being iterated on.
            JBSplit memory _split = _splits[_i];

            // Calculate the amount to send towards the split.
            uint256 _tokenCount =
                PRBMath.mulDiv(_amount, _split.percent, JBConstants.SPLITS_TOTAL_PERCENT);

            // Mints tokens for the split if needed.
            if (_tokenCount > 0) {
<<<<<<< HEAD
                _tokens.mintFor(
                    // If a `splitHook` is set in the splits, set it as the beneficiary.
                    // Otherwise, if a `projectId` is set in the split, set the project's owner as the beneficiary.
                    // Otherwise, if the split has a beneficiary send to the split's beneficiary.
                    // Otherwise, send to the `msg.sender`.
                    _split.splitHook != IJBSplitHook(address(0))
                        ? address(_split.splitHook)
=======
                _tokenStore.mintFor(
                    // If an allocator is set in the splits, set it as the beneficiary.
                    // Otherwise if a projectId is set in the split, set the project's owner as the beneficiary.
                    // If the split has a beneficiary send to the split's beneficiary. Otherwise send to the  _msgSender().
                    _split.allocator != IJBSplitAllocator(address(0))
                        ? address(_split.allocator)
>>>>>>> 4160eabf
                        : _split.projectId != 0
                            ? projects.ownerOf(_split.projectId)
                            : _split.beneficiary != address(0) ? _split.beneficiary : _msgSender(),
                    _projectId,
                    _tokenCount
                );

                // If there's a split hook, trigger its `process` function.
                if (_split.splitHook != IJBSplitHook(address(0))) {
                    // Get a reference to the project's token.
                    address _token = address(_tokens.tokenOf(_projectId));

                    // Process.
                    _split.splitHook.process(
                        JBSplitHookPayload(_token, _tokenCount, 18, _projectId, _groupId, _split)
                    );
                }

                // Subtract from the amount to be sent to the beneficiary.
                leftoverAmount = leftoverAmount - _tokenCount;
            }

<<<<<<< HEAD
            emit SendReservedTokensToSplit(
                _projectId, _domain, _groupId, _split, _tokenCount, msg.sender
=======
            emit DistributeToReservedTokenSplit(
                _projectId, _domain, _group, _split, _tokenCount, _msgSender()
>>>>>>> 4160eabf
            );

            unchecked {
                ++_i;
            }
        }
    }

    /// @notice Queues a ruleset and stores information pertinent to the configuration.
    /// @param _projectId The ID of the project the rulesets are being queued for.
    /// @param _rulesetConfigurations Configurations for the rulesets being queued.
    /// @return rulesetId The ID of the last ruleset that was successfully queued.
    function _queueRulesets(uint256 _projectId, JBRulesetConfig[] calldata _rulesetConfigurations)
        internal
        returns (uint256 rulesetId)
    {
        // Keep a reference to the ruleset config being iterated on.
        JBRulesetConfig memory _rulesetConfig;

        // Keep a reference to the number of ruleset configurations being queued.
        uint256 _numberOfConfigurations = _rulesetConfigurations.length;

        for (uint256 _i; _i < _numberOfConfigurations;) {
            // Get a reference to the ruleset config being iterated on.
            _rulesetConfig = _rulesetConfigurations[_i];

            // Make sure the provided reserved rate is valid.
            if (_rulesetConfig.metadata.reservedRate > JBConstants.MAX_RESERVED_RATE) {
                revert INVALID_RESERVED_RATE();
            }

            // Make sure the provided redemption rate is valid.
            if (_rulesetConfig.metadata.redemptionRate > JBConstants.MAX_REDEMPTION_RATE) {
                revert INVALID_REDEMPTION_RATE();
            }

            // Make sure the provided base currency is valid.
            if (_rulesetConfig.metadata.baseCurrency > type(uint32).max) {
                revert INVALID_BASE_CURRENCY();
            }

            // Use the configuration to queue the ruleset.
            JBRuleset memory _ruleset = rulesets.queueFor(
                _projectId,
                _rulesetConfig.data,
                JBRulesetMetadataResolver.packRulesetMetadata(_rulesetConfig.metadata),
                _rulesetConfig.mustStartAtOrAfter
            );

            // Set the configuration's split groups.
            splits.setSplitGroupsFor(_projectId, _ruleset.rulesetId, _rulesetConfig.splitGroups);

            // Set the configuration's fund access limits.
            fundAccessLimits.setFundAccessLimitsFor(
                _projectId, _ruleset.rulesetId, _rulesetConfig.fundAccessLimitGroup
            );

            // Return the ruleset's ID if this is the last configuration being scheduled.
            if (_i == _numberOfConfigurations - 1) {
                rulesetId = _ruleset.rulesetId;
            }

            unchecked {
                ++_i;
            }
        }
    }

    /// @notice Configure terminals for use.
    /// @param _projectId The ID of the project configuring the terminals for use.
    /// @param _terminalConfigs The terminal configurations to enact.
    function _configureTerminals(uint256 _projectId, JBTerminalConfig[] calldata _terminalConfigs)
        internal
    {
        // Keep a reference to the number of terminals being configured.
        uint256 _numberOfTerminalConfigs = _terminalConfigs.length;

        // Set an array of terminals to populate.
        IJBTerminal[] memory _terminals = new IJBTerminal[](_numberOfTerminalConfigs);

        // Keep a reference to the terminal configuration being iterated on.
        JBTerminalConfig memory _terminalConfig;

        for (uint256 _i; _i < _numberOfTerminalConfigs;) {
            // Set the terminal configuration being iterated on.
            _terminalConfig = _terminalConfigs[_i];

            // Set the accounting contexts.
            _terminalConfig.terminal.addAccountingContextsFor(
                _projectId, _terminalConfig.accountingContextConfigs
            );

            // Add the terminal.
            _terminals[_i] = _terminalConfig.terminal;

            unchecked {
                ++_i;
            }
        }

        // Set the terminals in the directory.
        if (_numberOfTerminalConfigs > 0) {
            directory.setTerminalsOf(_projectId, _terminals);
        }
    }

    /// @notice Returns the sender, prefered to use over ` _msgSender()`
    /// @return _sender the sender address of this call.
    function _msgSender()
        internal
        view
        override(ERC2771Context, Context)
        returns (address _sender)
    {
        return ERC2771Context._msgSender();
    }

    /// @notice Returns the calldata, prefered to use over `msg.data`
    /// @return _calldata the `msg.data` of this call
    function _msgData()
        internal
        view
        override(ERC2771Context, Context)
        returns (bytes calldata _calldata)
    {
        return ERC2771Context._msgData();
    }
}<|MERGE_RESOLUTION|>--- conflicted
+++ resolved
@@ -10,20 +10,15 @@
 import {JBApprovalStatus} from "./enums/JBApprovalStatus.sol";
 import {IJBController} from "./interfaces/IJBController.sol";
 import {IJBDirectory} from "./interfaces/IJBDirectory.sol";
-<<<<<<< HEAD
 import {IJBFundAccessLimits} from "./interfaces/IJBFundAccessLimits.sol";
 import {IJBRulesets} from "./interfaces/IJBRulesets.sol";
-=======
-import {IJBFundAccessConstraintsStore} from "./interfaces/IJBFundAccessConstraintsStore.sol";
-import {IJBFundingCycleStore} from "./interfaces/IJBFundingCycleStore.sol";
 import {IJBDirectoryAccessControl} from "./interfaces/IJBDirectoryAccessControl.sol";
->>>>>>> 4160eabf
 import {IJBMigratable} from "./interfaces/IJBMigratable.sol";
 import {IJBPermissioned} from "./interfaces/IJBPermissioned.sol";
 import {IJBPermissions} from "./interfaces/IJBPermissions.sol";
 import {IJBTerminal} from "./interfaces/terminal/IJBTerminal.sol";
 import {IJBProjects} from "./interfaces/IJBProjects.sol";
-<<<<<<< HEAD
+import {IJBProjectMetadataRegistry} from "./interfaces/IJBProjectMetadataRegistry.sol";
 import {IJBSplitHook} from "./interfaces/IJBSplitHook.sol";
 import {IJBSplits} from "./interfaces/IJBSplits.sol";
 import {IJBTokens} from "./interfaces/IJBTokens.sol";
@@ -40,39 +35,9 @@
 import {JBSplitHookPayload} from "./structs/JBSplitHookPayload.sol";
 
 /// @notice Stitches together rulesets and project tokens, making sure all activity is accounted for and correct.
-contract JBController is JBPermissioned, ERC165, IJBController, IJBMigratable {
+contract JBController is JBPermissioned, ERC2771Context, ERC165, IJBController, IJBMigratable {
     // A library that parses packed ruleset metadata into a friendlier format.
     using JBRulesetMetadataResolver for JBRuleset;
-=======
-import {IJBProjectMetadataRegistry} from "./interfaces/IJBProjectMetadataRegistry.sol";
-import {IJBSplitAllocator} from "./interfaces/IJBSplitAllocator.sol";
-import {IJBSplitsStore} from "./interfaces/IJBSplitsStore.sol";
-import {IJBTokenStore} from "./interfaces/IJBTokenStore.sol";
-import {IJBToken} from "./interfaces/IJBToken.sol";
-import {IJBPriceFeed} from "./interfaces/IJBPriceFeed.sol";
-import {JBConstants} from "./libraries/JBConstants.sol";
-import {JBFundingCycleMetadataResolver} from "./libraries/JBFundingCycleMetadataResolver.sol";
-import {JBOperations} from "./libraries/JBOperations.sol";
-import {JBSplitsGroups} from "./libraries/JBSplitsGroups.sol";
-import {JBFundingCycle} from "./structs/JBFundingCycle.sol";
-import {JBFundingCycleConfig} from "./structs/JBFundingCycleConfig.sol";
-import {JBFundingCycleMetadata} from "./structs/JBFundingCycleMetadata.sol";
-import {JBTerminalConfig} from "./structs/JBTerminalConfig.sol";
-import {JBSplit} from "./structs/JBSplit.sol";
-import {JBSplitAllocationData} from "./structs/JBSplitAllocationData.sol";
-import {JBGroupedSplits} from "./structs/JBGroupedSplits.sol";
-
-/// @notice Stitches together funding cycles and project tokens, making sure all activity is accounted for and correct.
-contract JBController3_1 is
-    JBOperatable,
-    ERC2771Context,
-    ERC165,
-    IJBController3_1,
-    IJBMigratable
-{
-    // A library that parses the packed funding cycle metadata into a more friendly format.
-    using JBFundingCycleMetadataResolver for JBFundingCycle;
->>>>>>> 4160eabf
 
     //*********************************************************************//
     // --------------------------- custom errors ------------------------- //
@@ -128,32 +93,24 @@
     // ------------------------- external views -------------------------- //
     //*********************************************************************//
 
-<<<<<<< HEAD
+    /// @notice Gets the current token supply of a project, including pending reserved tokens.
+    /// @param _projectId The ID of the project to get the total token supply of.
+    /// @return The current total token supply of the project, including pending reserved tokens that have not been sent to splits yet.
+    function totalTokenSupplyWithReservedTokensOf(uint256 _projectId)
+        external 
+        view
+        override
+        returns (uint256)
+    {
+        // Add the reserved tokens to the total supply.
+        return tokens.totalSupplyOf(_projectId) + pendingReservedTokenBalanceOf[_projectId];
+    }
+
     /// @notice A get `JBRuleset` and `JBRulesetMetadata` structs for the specified `rulesetId`.
     /// @param _projectId The ID of the project the ruleset belongs to.
     /// @return ruleset The ruleset as a `JBRuleset` struct.
     /// @return metadata The ruleset's metadata as a `JBRulesetMetadata` struct.
     function getRulesetOf(uint256 _projectId, uint256 _rulesetId)
-=======
-    /// @notice Gets the current total amount of outstanding tokens for a project.
-    /// @param _projectId The ID of the project to get total outstanding tokens of.
-    /// @return The current total amount of outstanding tokens for the project.
-    function totalOutstandingTokensOf(uint256 _projectId)
-        external
-        view
-        override
-        returns (uint256)
-    {
-        // Add the reserved tokens to the total supply.
-        return tokenStore.totalSupplyOf(_projectId) + reservedTokenBalanceOf[_projectId];
-    }
-
-    /// @notice A project's funding cycle for the specified configuration along with its metadata.
-    /// @param _projectId The ID of the project to which the funding cycle belongs.
-    /// @return fundingCycle The funding cycle.
-    /// @return metadata The funding cycle's metadata.
-    function getFundingCycleOf(uint256 _projectId, uint256 _configuration)
->>>>>>> 4160eabf
         external
         view
         override
@@ -228,22 +185,6 @@
     // -------------------------- public views --------------------------- //
     //*********************************************************************//
 
-<<<<<<< HEAD
-    /// @notice Gets the current token supply of a project, including pending reserved tokens.
-    /// @param _projectId The ID of the project to get the total token supply of.
-    /// @return The current total token supply of the project, including pending reserved tokens that have not been sent to splits yet.
-    function totalTokenSupplyWithReservedTokensOf(uint256 _projectId)
-        public
-        view
-        override
-        returns (uint256)
-    {
-        // Add the reserved tokens to the total supply.
-        return tokens.totalSupplyOf(_projectId) + pendingReservedTokenBalanceOf[_projectId];
-    }
-
-=======
->>>>>>> 4160eabf
     /// @notice Indicates if this contract adheres to the specified interface.
     /// @dev See {IERC165-supportsInterface}.
     /// @param _interfaceId The ID of the interface to check for adherance to.
@@ -255,13 +196,9 @@
         override(ERC165, IERC165)
         returns (bool)
     {
-<<<<<<< HEAD
         return _interfaceId == type(IJBController).interfaceId
-=======
-        return _interfaceId == type(IJBController3_1).interfaceId
             || _interfaceId == type(IJBProjectMetadataRegistry).interfaceId
             || _interfaceId == type(IJBDirectoryAccessControl).interfaceId
->>>>>>> 4160eabf
             || _interfaceId == type(IJBMigratable).interfaceId
             || _interfaceId == type(IJBPermissioned).interfaceId
             || super.supportsInterface(_interfaceId);
@@ -282,20 +219,12 @@
         IJBPermissions _permissions,
         IJBProjects _projects,
         IJBDirectory _directory,
-<<<<<<< HEAD
         IJBRulesets _rulesets,
         IJBTokens _tokens,
         IJBSplits _splits,
-        IJBFundAccessLimits _fundAccessLimits
-    ) JBPermissioned(_permissions) {
-=======
-        IJBFundingCycleStore _fundingCycleStore,
-        IJBTokenStore _tokenStore,
-        IJBSplitsStore _splitsStore,
-        IJBFundAccessConstraintsStore _fundAccessConstraintsStore,
+        IJBFundAccessLimits _fundAccessLimits,
         address _trustedForwarder
-    ) JBOperatable(_operatorStore) ERC2771Context(_trustedForwarder) {
->>>>>>> 4160eabf
+    ) JBPermissioned(_permissions) ERC2771Context(_trustedForwarder) {
         projects = _projects;
         directory = _directory;
         rulesets = _rulesets;
@@ -312,25 +241,15 @@
     /// @dev Each operation within this transaction can be done in sequence separately.
     /// @dev Anyone can deploy a project on an owner's behalf.
     /// @param _owner The address to set as the owner of the project. The project ERC-721 will be owned by this address.
-<<<<<<< HEAD
-    /// @param _projectMetadata Metadata to associate with the project within a particular domain. This can be updated any time by the owner of the project.
-    /// @param _rulesetConfigurations The ruleset configurations to schedule.
-=======
     /// @param _projectMetadata Metadata to associate with the project. This can be updated any time by the owner of the project.
-    /// @param _fundingCycleConfigurations The funding cycle configurations to schedule.
->>>>>>> 4160eabf
+    /// @param _rulesetConfigurations The ruleset configurations to queue.
     /// @param _terminalConfigurations The terminal configurations to add for the project.
     /// @param _memo A memo to pass along to the emitted event.
     /// @return projectId The ID of the project.
     function launchProjectFor(
         address _owner,
-<<<<<<< HEAD
-        JBProjectMetadata calldata _projectMetadata,
+        string calldata _projectMetadata,
         JBRulesetConfig[] calldata _rulesetConfigurations,
-=======
-        string calldata _projectMetadata,
-        JBFundingCycleConfig[] calldata _fundingCycleConfigurations,
->>>>>>> 4160eabf
         JBTerminalConfig[] calldata _terminalConfigurations,
         string memory _memo
     ) external virtual override returns (uint256 projectId) {
@@ -354,11 +273,7 @@
         // Configure the terminals.
         _configureTerminals(projectId, _terminalConfigurations);
 
-<<<<<<< HEAD
-        emit LaunchProject(_rulesetId, projectId, _memo, msg.sender);
-=======
-        emit LaunchProject(_configuration, projectId, _projectMetadata, _memo, _msgSender());
->>>>>>> 4160eabf
+        emit LaunchProject(_rulesetId, projectId, _projectMetadata, _memo, _msgSender());
     }
 
     /// @notice Creates an initial sequence of one or more rulesets for an existing project.
@@ -395,11 +310,7 @@
         // Configure the terminals.
         _configureTerminals(_projectId, _terminalConfigurations);
 
-<<<<<<< HEAD
-        emit LaunchRulesets(rulesetId, _projectId, _memo, msg.sender);
-=======
-        emit LaunchFundingCycles(configured, _projectId, _memo, _msgSender());
->>>>>>> 4160eabf
+        emit LaunchRulesets(rulesetId, _projectId, _memo, _msgSender());
     }
 
     /// @notice Queues one or more rulesets that will take effect once the current ruleset expires. Rulesets only take effect if they are approved by the previous ruleset's approval hook.
@@ -422,11 +333,7 @@
         // Queue the next ruleset.
         rulesetId = _queueRulesets(_projectId, _rulesetConfigurations);
 
-<<<<<<< HEAD
-        emit QueueRulesets(rulesetId, _projectId, _memo, msg.sender);
-=======
-        emit ReconfigureFundingCycles(configured, _projectId, _memo, _msgSender());
->>>>>>> 4160eabf
+        emit QueueRulesets(rulesetId, _projectId, _memo, _msgSender());
     }
 
     /// @notice Mint new project tokens into an account, optionally reserving a portion according to the current ruleset's reserved rate.
@@ -461,30 +368,17 @@
             _requirePermissionAllowingOverride(
                 projects.ownerOf(_projectId),
                 _projectId,
-<<<<<<< HEAD
                 JBPermissionIds.MINT_TOKENS,
-                directory.isTerminalOf(_projectId, IJBTerminal(msg.sender))
-                    || msg.sender == address(_ruleset.dataHook())
-=======
-                JBOperations.MINT_TOKENS,
-                directory.isTerminalOf(_projectId, IJBPaymentTerminal(_msgSender()))
-                    || _msgSender() == address(_fundingCycle.dataSource())
->>>>>>> 4160eabf
+                directory.isTerminalOf(_projectId, IJBTerminal(_msgSender()))
+                    || _msgSender() == address(_ruleset.dataHook())
             );
 
             // If the message sender is not a terminal or a data hook, the current ruleset must allow minting.
             if (
-<<<<<<< HEAD
                 !_ruleset.discretionaryMintingAllowed()
-                    && !directory.isTerminalOf(_projectId, IJBTerminal(msg.sender))
-                    && msg.sender != address(_ruleset.dataHook())
+                    && !directory.isTerminalOf(_projectId, IJBTerminal(_msgSender())
+                    && _msgSender() != address(_ruleset.dataHook())
             ) revert MINT_NOT_ALLOWED_AND_NOT_TERMINAL_HOOK();
-=======
-                !_fundingCycle.mintingAllowed()
-                    && !directory.isTerminalOf(_projectId, IJBPaymentTerminal(_msgSender()))
-                    && _msgSender() != address(_fundingCycle.dataSource())
-            ) revert MINT_NOT_ALLOWED_AND_NOT_TERMINAL_DELEGATE();
->>>>>>> 4160eabf
 
             // Determine the reserved rate to use.
             _reservedRate = _useReservedRate ? _ruleset.reservedRate() : 0;
@@ -536,13 +430,8 @@
         requirePermissionAllowingOverride(
             _holder,
             _projectId,
-<<<<<<< HEAD
             JBPermissionIds.BURN_TOKENS,
-            directory.isTerminalOf(_projectId, IJBTerminal(msg.sender))
-=======
-            JBOperations.BURN_TOKENS,
-            directory.isTerminalOf(_projectId, IJBPaymentTerminal(_msgSender()))
->>>>>>> 4160eabf
+            directory.isTerminalOf(_projectId, IJBTerminal(_msgSender()))
         )
     {
         // There should be tokens to burn
@@ -599,18 +488,8 @@
         // Keep a reference to the directory.
         IJBDirectory _directory = directory;
 
-<<<<<<< HEAD
-        // This controller must be the project's current controller.
-        if (_directory.controllerOf(_projectId) != address(this)) {
-            revert NOT_CURRENT_CONTROLLER();
-        }
-
         // Get a reference to the project's current ruleset.
         JBRuleset memory _ruleset = rulesets.currentOf(_projectId);
-=======
-        // Get a reference to the project's current funding cycle.
-        JBFundingCycle memory _fundingCycle = fundingCycleStore.currentOf(_projectId);
->>>>>>> 4160eabf
 
         // Migration must be allowed.
         if (!_ruleset.controllerMigrationAllowed()) {
@@ -625,7 +504,7 @@
         // Make sure the new controller is prepped for the migration.
         _to.receiveMigrationFrom(IERC165(this), _projectId);
 
-        emit Migrate(_projectId, _to, _msgSender());
+        emit MigrateController(_projectId, _to, _msgSender());
     }
 
     /// @notice Allows a project owner to set the project's metadata content for a particular domain namespace.
@@ -681,9 +560,6 @@
         return tokenStore.issueFor(_projectId, _name, _symbol);
     }
 
-<<<<<<< HEAD
-        emit MigrateController(_projectId, _to, msg.sender);
-=======
     /// @notice Set a project's token if not already set.
     /// @dev Only a project's owner or operator can set its token.
     /// @param _projectId The ID of the project to which the set token belongs.
@@ -731,7 +607,6 @@
         if (_fundingCycle.tokenCreditTransfersPaused()) revert TRANSFERS_PAUSED();
 
         tokenStore.transferFrom(_holder, _projectId, _recipient, _amount);
->>>>>>> 4160eabf
     }
 
     //*********************************************************************//
@@ -822,22 +697,13 @@
 
             // Mints tokens for the split if needed.
             if (_tokenCount > 0) {
-<<<<<<< HEAD
                 _tokens.mintFor(
                     // If a `splitHook` is set in the splits, set it as the beneficiary.
                     // Otherwise, if a `projectId` is set in the split, set the project's owner as the beneficiary.
                     // Otherwise, if the split has a beneficiary send to the split's beneficiary.
-                    // Otherwise, send to the `msg.sender`.
+                    // Otherwise, send to the `_msgSender()`.
                     _split.splitHook != IJBSplitHook(address(0))
                         ? address(_split.splitHook)
-=======
-                _tokenStore.mintFor(
-                    // If an allocator is set in the splits, set it as the beneficiary.
-                    // Otherwise if a projectId is set in the split, set the project's owner as the beneficiary.
-                    // If the split has a beneficiary send to the split's beneficiary. Otherwise send to the  _msgSender().
-                    _split.allocator != IJBSplitAllocator(address(0))
-                        ? address(_split.allocator)
->>>>>>> 4160eabf
                         : _split.projectId != 0
                             ? projects.ownerOf(_split.projectId)
                             : _split.beneficiary != address(0) ? _split.beneficiary : _msgSender(),
@@ -860,13 +726,8 @@
                 leftoverAmount = leftoverAmount - _tokenCount;
             }
 
-<<<<<<< HEAD
             emit SendReservedTokensToSplit(
-                _projectId, _domain, _groupId, _split, _tokenCount, msg.sender
-=======
-            emit DistributeToReservedTokenSplit(
-                _projectId, _domain, _group, _split, _tokenCount, _msgSender()
->>>>>>> 4160eabf
+                _projectId, _domain, _groupId, _split, _tokenCount, _msgSender()
             );
 
             unchecked {
