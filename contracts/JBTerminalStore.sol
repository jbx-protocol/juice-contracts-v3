--- conflicted
+++ resolved
@@ -183,13 +183,8 @@
         if (_currentSurplus == 0) return 0;
 
         // Get the number of outstanding tokens the project has.
-<<<<<<< HEAD
-        uint256 _totalSupply = IJBController(DIRECTORY.controllerOf(_projectId))
+        uint256 _totalSupply = IJBController(address(DIRECTORY.controllerOf(_projectId)))
             .totalTokenSupplyWithReservedTokensOf(_projectId);
-=======
-        uint256 _totalSupply = IJBController3_1(address(DIRECTORY.controllerOf(_projectId)))
-            .totalOutstandingTokensOf(_projectId);
->>>>>>> 4160eabf
 
         // Can't redeem more tokens that is in the supply.
         if (_tokenCount > _totalSupply) return 0;
@@ -401,15 +396,9 @@
                 _accountingContext.currency
             );
 
-<<<<<<< HEAD
         // Get the total number of outstanding project tokens.
-        uint256 _totalSupply = IJBController(DIRECTORY.controllerOf(_projectId))
+        uint256 _totalSupply = IJBController(address(DIRECTORY.controllerOf(_projectId)))
             .totalTokenSupplyWithReservedTokensOf(_projectId);
-=======
-        // Get the number of outstanding tokens the project has.
-        uint256 _totalSupply = IJBController3_1(address(DIRECTORY.controllerOf(_projectId)))
-            .totalOutstandingTokensOf(_projectId);
->>>>>>> 4160eabf
 
         // Can't redeem more tokens that are in the supply.
         if (_tokenCount > _totalSupply) revert INSUFFICIENT_TOKENS();
@@ -498,7 +487,6 @@
         JBAccountingContext calldata _accountingContext,
         uint256 _amount,
         uint256 _currency
-<<<<<<< HEAD
     ) external override nonReentrant returns (JBRuleset memory ruleset, uint256 amountPaidOut) {
         // Get a reference to the project's current ruleset.
         ruleset = RULESETS.currentOf(_projectId);
@@ -508,28 +496,9 @@
             .token][ruleset.cycleNumber][_currency] + _amount;
 
         // Amount must be within what is still available to pay out.
-        uint256 _payoutLimit = IJBController(DIRECTORY.controllerOf(_projectId)).fundAccessLimits()
-            .payoutLimitOf(
+        uint256 _payoutLimit = IJBController(address(DIRECTORY.controllerOf(_projectId)))
+            .fundAccessLimits().payoutLimitOf(
             _projectId, ruleset.rulesetId, msg.sender, _accountingContext.token, _currency
-=======
-    )
-        external
-        override
-        nonReentrant
-        returns (JBFundingCycle memory fundingCycle, uint256 distributedAmount)
-    {
-        // Get a reference to the project's current funding cycle.
-        fundingCycle = FUNDING_CYCLE_STORE.currentOf(_projectId);
-
-        // The new total amount that has been distributed during this funding cycle.
-        uint256 _newUsedDistributionLimitOf = usedDistributionLimitOf[msg.sender][_projectId][_accountingContext
-            .token][fundingCycle.number][_currency] + _amount;
-
-        // Amount must be within what is still distributable.
-        uint256 _distributionLimit = IJBController3_1(address(DIRECTORY.controllerOf(_projectId)))
-            .fundAccessConstraintsStore().distributionLimitOf(
-            _projectId, fundingCycle.configuration, msg.sender, _accountingContext.token, _currency
->>>>>>> 4160eabf
         );
 
         // Make sure the new used amount is within the payout limit.
@@ -577,7 +546,6 @@
         JBAccountingContext calldata _accountingContext,
         uint256 _amount,
         uint256 _currency
-<<<<<<< HEAD
     ) external override nonReentrant returns (JBRuleset memory ruleset, uint256 usedAmount) {
         // Get a reference to the project's current ruleset.
         ruleset = RULESETS.currentOf(_projectId);
@@ -587,28 +555,9 @@
             .token][ruleset.rulesetId][_currency] + _amount;
 
         // There must be sufficient surplus allowance available.
-        uint256 _surplusAllowance = IJBController(DIRECTORY.controllerOf(_projectId))
+        uint256 _surplusAllowance = IJBController(address(DIRECTORY.controllerOf(_projectId)))
             .fundAccessLimits().surplusAllowanceOf(
             _projectId, ruleset.rulesetId, msg.sender, _accountingContext.token, _currency
-=======
-    )
-        external
-        override
-        nonReentrant
-        returns (JBFundingCycle memory fundingCycle, uint256 usedAmount)
-    {
-        // Get a reference to the project's current funding cycle.
-        fundingCycle = FUNDING_CYCLE_STORE.currentOf(_projectId);
-
-        // Get a reference to the new used overflow allowance for this funding cycle configuration.
-        uint256 _newUsedOverflowAllowanceOf = usedOverflowAllowanceOf[msg.sender][_projectId][_accountingContext
-            .token][fundingCycle.configuration][_currency] + _amount;
-
-        // There must be sufficient allowance available.
-        uint256 _overflowAllowance = IJBController3_1(address(DIRECTORY.controllerOf(_projectId)))
-            .fundAccessConstraintsStore().overflowAllowanceOf(
-            _projectId, fundingCycle.configuration, msg.sender, _accountingContext.token, _currency
->>>>>>> 4160eabf
         );
 
         // Make sure the new used amount is within the allowance.
@@ -808,18 +757,11 @@
                 )
             );
 
-<<<<<<< HEAD
         // Get a reference to the payout limit during the ruleset for the token.
-        JBCurrencyAmount[] memory _payoutLimits = IJBController(DIRECTORY.controllerOf(_projectId))
-            .fundAccessLimits().payoutLimitsOf(
-            _projectId, _ruleset.rulesetId, _terminal, _accountingContext.token
-=======
-        // Get a reference to the distribution limit during the funding cycle for the token.
-        JBCurrencyAmount[] memory _distributionLimits = IJBController3_1(
+        JBCurrencyAmount[] memory _payoutLimits = IJBController(
             address(DIRECTORY.controllerOf(_projectId))
-        ).fundAccessConstraintsStore().distributionLimitsOf(
-            _projectId, _fundingCycle.configuration, address(_terminal), _accountingContext.token
->>>>>>> 4160eabf
+        ).fundAccessLimits().payoutLimitsOf(
+            _projectId, _ruleset.rulesetId, address(_terminal), _accountingContext.token
         );
 
         // Keep a reference to the payout limit being iterated on.
