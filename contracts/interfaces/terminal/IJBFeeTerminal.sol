// SPDX-License-Identifier: MIT
pragma solidity ^0.8.0;

import {IJBTerminal} from "./IJBTerminal.sol";
import {JBFee} from "../../structs/JBFee.sol";

/// @notice A terminal that can process and hold fees.
interface IJBFeeTerminal is IJBTerminal {
    event HoldFee(
        uint256 indexed projectId,
        address indexed token,
        uint256 indexed amount,
        uint256 fee,
        address beneficiary,
        address caller
    );

    event ProcessFee(
        uint256 indexed projectId,
        address indexed token,
        uint256 indexed amount,
        bool wasHeld,
        address beneficiary,
        address caller
    );

    event UnlockHeldFees(
        uint256 indexed projectId,
        address indexed token,
        uint256 indexed amount,
<<<<<<< HEAD
        uint256 indexed unlockedFees,
=======
        uint256 refundedFees,
>>>>>>> 4160eabf
        uint256 leftoverAmount,
        address caller
    );
    event SetFeelessAddress(address indexed account, bool indexed isFeeless, address caller);

    event FeeReverted(
        uint256 indexed projectId,
        address indexed token,
        uint256 indexed feeProjectId,
        uint256 amount,
        bytes reason,
        address caller
    );

    function FEE() external view returns (uint256);

    function heldFeesOf(uint256 projectId, address token) external view returns (JBFee[] memory);

    function isFeelessAddress(address account) external view returns (bool);

    function processHeldFees(uint256 projectId, address token) external;

    function setFeelessAddress(address account, bool flag) external;
}<|MERGE_RESOLUTION|>--- conflicted
+++ resolved
@@ -28,11 +28,7 @@
         uint256 indexed projectId,
         address indexed token,
         uint256 indexed amount,
-<<<<<<< HEAD
-        uint256 indexed unlockedFees,
-=======
-        uint256 refundedFees,
->>>>>>> 4160eabf
+        uint256 unlockedFees,
         uint256 leftoverAmount,
         address caller
     );
