// SPDX-License-Identifier: MIT
pragma solidity 0.8.6;

import '@openzeppelin/contracts/token/ERC721/IERC721.sol';

import './IJBTerminal.sol';

import './../structs/JBProjectMetadata.sol';

interface IJBProjects is IERC721 {
<<<<<<< HEAD
  event Create(uint256 indexed projectId, address indexed owner, string uri, address caller);
=======
  event Create(
    uint256 indexed projectId,
    address indexed owner,
    bytes32 indexed handle,
    JBProjectMetadata metadata,
    address caller
  );

  event SetHandle(uint256 indexed projectId, bytes32 indexed handle, address caller);
>>>>>>> 175d5185

  event SetMetadata(uint256 indexed projectId, JBProjectMetadata metadata, address caller);

  function count() external view returns (uint256);

  function metadataCidOf(uint256 _projectId, uint256 _domain) external view returns (string memory);

<<<<<<< HEAD
  function createFor(address _owner, string calldata _metadataCid) external returns (uint256 id);

  function setMetadataCidOf(uint256 _projectId, string calldata _metadataCid) external;
=======
  function handleOf(uint256 _projectId) external returns (bytes32 handle);

  function idFor(bytes32 _handle) external returns (uint256 projectId);

  function transferAddressFor(bytes32 _handle) external returns (address receiver);

  function challengeExpiryOf(bytes32 _handle) external returns (uint256);

  function createFor(
    address _owner,
    bytes32 _handle,
    JBProjectMetadata calldata _metadata
  ) external returns (uint256 id);

  function setHandleOf(uint256 _projectId, bytes32 _handle) external;

  function setMetadataOf(uint256 _projectId, JBProjectMetadata calldata _metadata) external;

  function transferHandleOf(
    uint256 _projectId,
    address _transferAddress,
    bytes32 _newHandle
  ) external returns (bytes32 _handle);

  function claimHandle(
    bytes32 _handle,
    address _for,
    uint256 _projectId
  ) external;

  function challengeHandle(bytes32 _handle) external;

  function renewHandleOf(uint256 _projectId) external;
>>>>>>> 175d5185
}<|MERGE_RESOLUTION|>--- conflicted
+++ resolved
@@ -8,9 +8,6 @@
 import './../structs/JBProjectMetadata.sol';
 
 interface IJBProjects is IERC721 {
-<<<<<<< HEAD
-  event Create(uint256 indexed projectId, address indexed owner, string uri, address caller);
-=======
   event Create(
     uint256 indexed projectId,
     address indexed owner,
@@ -19,52 +16,13 @@
     address caller
   );
 
-  event SetHandle(uint256 indexed projectId, bytes32 indexed handle, address caller);
->>>>>>> 175d5185
-
   event SetMetadata(uint256 indexed projectId, JBProjectMetadata metadata, address caller);
 
   function count() external view returns (uint256);
 
   function metadataCidOf(uint256 _projectId, uint256 _domain) external view returns (string memory);
 
-<<<<<<< HEAD
   function createFor(address _owner, string calldata _metadataCid) external returns (uint256 id);
 
-  function setMetadataCidOf(uint256 _projectId, string calldata _metadataCid) external;
-=======
-  function handleOf(uint256 _projectId) external returns (bytes32 handle);
-
-  function idFor(bytes32 _handle) external returns (uint256 projectId);
-
-  function transferAddressFor(bytes32 _handle) external returns (address receiver);
-
-  function challengeExpiryOf(bytes32 _handle) external returns (uint256);
-
-  function createFor(
-    address _owner,
-    bytes32 _handle,
-    JBProjectMetadata calldata _metadata
-  ) external returns (uint256 id);
-
-  function setHandleOf(uint256 _projectId, bytes32 _handle) external;
-
   function setMetadataOf(uint256 _projectId, JBProjectMetadata calldata _metadata) external;
-
-  function transferHandleOf(
-    uint256 _projectId,
-    address _transferAddress,
-    bytes32 _newHandle
-  ) external returns (bytes32 _handle);
-
-  function claimHandle(
-    bytes32 _handle,
-    address _for,
-    uint256 _projectId
-  ) external;
-
-  function challengeHandle(bytes32 _handle) external;
-
-  function renewHandleOf(uint256 _projectId) external;
->>>>>>> 175d5185
 }