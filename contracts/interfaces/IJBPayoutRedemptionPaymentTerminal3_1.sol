// SPDX-License-Identifier: MIT
pragma solidity ^0.8.0;

import {JBFee} from "./../structs/JBFee.sol";
import {IJBAllowanceTerminal3_1} from "./IJBAllowanceTerminal3_1.sol";
import {IJBDirectory} from "./IJBDirectory.sol";
import {IJBFeeHoldingTerminal} from "./IJBFeeHoldingTerminal.sol";
import {IJBPayDelegate3_1_1} from "./IJBPayDelegate3_1_1.sol";
import {IJBPaymentTerminal} from "./IJBPaymentTerminal.sol";
import {IJBPayoutTerminal3_1} from "./IJBPayoutTerminal3_1.sol";
import {IJBPrices} from "./IJBPrices.sol";
import {IJBProjects} from "./IJBProjects.sol";
import {IJBRedemptionDelegate3_1_1} from "./IJBRedemptionDelegate3_1_1.sol";
import {IJBRedemptionTerminal} from "./IJBRedemptionTerminal.sol";
import {IJBSplitsStore} from "./IJBSplitsStore.sol";
import {JBDidPayData3_1_1} from "./../structs/JBDidPayData3_1_1.sol";
import {JBDidRedeemData3_1_1} from "./../structs/JBDidRedeemData3_1_1.sol";
import {JBSplit} from "./../structs/JBSplit.sol";

interface IJBPayoutRedemptionPaymentTerminal3_1 is
    IJBPaymentTerminal,
    IJBPayoutTerminal3_1,
    IJBAllowanceTerminal3_1,
    IJBRedemptionTerminal,
    IJBFeeHoldingTerminal
{
    event AddToBalance(
        uint256 indexed projectId,
        uint256 amount,
        uint256 refundedFees,
        string memo,
        bytes metadata,
        address caller
    );

    event Migrate(
        uint256 indexed projectId, IJBPaymentTerminal indexed to, uint256 amount, address caller
    );

    event DistributePayouts(
        uint256 indexed fundingCycleConfiguration,
        uint256 indexed fundingCycleNumber,
        uint256 indexed projectId,
        address beneficiary,
        uint256 amount,
        uint256 distributedAmount,
        uint256 fee,
        uint256 beneficiaryDistributionAmount,
        bytes metadata,
        address caller
    );

    event UseAllowance(
        uint256 indexed fundingCycleConfiguration,
        uint256 indexed fundingCycleNumber,
        uint256 indexed projectId,
        address beneficiary,
        uint256 amount,
        uint256 distributedAmount,
        uint256 netDistributedamount,
        string memo,
        bytes metadata,
        address caller
    );

    event HoldFee(
        uint256 indexed projectId,
        uint256 indexed amount,
        uint256 indexed fee,
<<<<<<< HEAD
=======
        uint256 feeDiscount,
>>>>>>> 99e3ab50
        address beneficiary,
        address caller
    );

    event ProcessFee(
        uint256 indexed projectId,
        uint256 indexed amount,
        bool indexed wasHeld,
        address beneficiary,
        address caller
    );

    event RefundHeldFees(
        uint256 indexed projectId,
        uint256 indexed amount,
        uint256 indexed refundedFees,
        uint256 leftoverAmount,
        address caller
    );

    event Pay(
        uint256 indexed fundingCycleConfiguration,
        uint256 indexed fundingCycleNumber,
        uint256 indexed projectId,
        address payer,
        address beneficiary,
        uint256 amount,
        uint256 beneficiaryTokenCount,
        string memo,
        bytes metadata,
        address caller
    );

    event RedeemTokens(
        uint256 indexed fundingCycleConfiguration,
        uint256 indexed fundingCycleNumber,
        uint256 indexed projectId,
        address holder,
        address beneficiary,
        uint256 tokenCount,
        uint256 reclaimedAmount,
        string memo,
        bytes metadata,
        address caller
    );

    event DistributeToPayoutSplit(
        uint256 indexed projectId,
        uint256 indexed domain,
        uint256 indexed group,
        JBSplit split,
        uint256 amount,
        uint256 netAmount,
        address caller
    );

    event SetFee(uint256 fee, address caller);

<<<<<<< HEAD
    // event SetFeeGauge(address indexed feeGauge, address caller);
=======
    event SetFeeGauge(address indexed feeGauge, address caller);
>>>>>>> 99e3ab50

    event SetFeelessAddress(address indexed addrs, bool indexed flag, address caller);

    event PayoutReverted(
        uint256 indexed projectId, JBSplit split, uint256 amount, bytes reason, address caller
    );

    event FeeReverted(
        uint256 indexed projectId,
        uint256 indexed feeProjectId,
        uint256 amount,
        bytes reason,
        address caller
    );

    event DelegateDidRedeem(
        IJBRedemptionDelegate3_1_1 indexed delegate,
        JBDidRedeemData3_1_1 data,
        uint256 delegatedAmount,
        uint256 fee,
        address caller
    );

    event DelegateDidPay(
        IJBPayDelegate3_1_1 indexed delegate,
        JBDidPayData3_1_1 data,
        uint256 delegatedAmount,
        address caller
    );

    function projects() external view returns (IJBProjects);

    function splitsStore() external view returns (IJBSplitsStore);

    function directory() external view returns (IJBDirectory);

    function prices() external view returns (IJBPrices);

    function store() external view returns (address);

    function payoutSplitsGroup() external view returns (uint256);

    function heldFeesOf(uint256 projectId) external view returns (JBFee[] memory);

    function fee() external view returns (uint256);

<<<<<<< HEAD
=======
    function feeGauge() external view returns (address);

>>>>>>> 99e3ab50
    function isFeelessAddress(address account) external view returns (bool);

    function migrate(uint256 projectId, IJBPaymentTerminal to) external returns (uint256 balance);

    function processFees(uint256 projectId) external;

    function setFee(uint256 fee) external;

<<<<<<< HEAD
=======
    function setFeeGauge(address feeGauge) external;

>>>>>>> 99e3ab50
    function setFeelessAddress(address account, bool flag) external;
}<|MERGE_RESOLUTION|>--- conflicted
+++ resolved
@@ -67,10 +67,6 @@
         uint256 indexed projectId,
         uint256 indexed amount,
         uint256 indexed fee,
-<<<<<<< HEAD
-=======
-        uint256 feeDiscount,
->>>>>>> 99e3ab50
         address beneficiary,
         address caller
     );
@@ -129,12 +125,6 @@
 
     event SetFee(uint256 fee, address caller);
 
-<<<<<<< HEAD
-    // event SetFeeGauge(address indexed feeGauge, address caller);
-=======
-    event SetFeeGauge(address indexed feeGauge, address caller);
->>>>>>> 99e3ab50
-
     event SetFeelessAddress(address indexed addrs, bool indexed flag, address caller);
 
     event PayoutReverted(
@@ -180,11 +170,6 @@
 
     function fee() external view returns (uint256);
 
-<<<<<<< HEAD
-=======
-    function feeGauge() external view returns (address);
-
->>>>>>> 99e3ab50
     function isFeelessAddress(address account) external view returns (bool);
 
     function migrate(uint256 projectId, IJBPaymentTerminal to) external returns (uint256 balance);
@@ -193,10 +178,5 @@
 
     function setFee(uint256 fee) external;
 
-<<<<<<< HEAD
-=======
-    function setFeeGauge(address feeGauge) external;
-
->>>>>>> 99e3ab50
     function setFeelessAddress(address account, bool flag) external;
 }