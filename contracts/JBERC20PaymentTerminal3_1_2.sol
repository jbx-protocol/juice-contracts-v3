--- conflicted
+++ resolved
@@ -2,15 +2,10 @@
 pragma solidity ^0.8.16;
 
 import {IERC20} from "@openzeppelin/contracts/token/ERC20/IERC20.sol";
-<<<<<<< HEAD
 import {IERC165} from "@openzeppelin/contracts/utils/introspection/IERC165.sol";
 import {IERC20Metadata} from "@openzeppelin/contracts/token/ERC20/extensions/IERC20Metadata.sol";
 import {SafeERC20} from "@openzeppelin/contracts/token/ERC20/utils/SafeERC20.sol";
 import {IPermit2, IAllowanceTransfer} from "@permit2/src/src/interfaces/IPermit2.sol";
-=======
-import {IERC20Metadata} from "@openzeppelin/contracts/token/ERC20/extensions/IERC20Metadata.sol";
-import {SafeERC20} from "@openzeppelin/contracts/token/ERC20/utils/SafeERC20.sol";
->>>>>>> 99e3ab50
 import {JBPayoutRedemptionPaymentTerminal3_1_2} from
     "./abstract/JBPayoutRedemptionPaymentTerminal3_1_2.sol";
 import {IJBDirectory} from "./interfaces/IJBDirectory.sol";
@@ -18,7 +13,6 @@
 import {IJBProjects} from "./interfaces/IJBProjects.sol";
 import {IJBSplitsStore} from "./interfaces/IJBSplitsStore.sol";
 import {IJBPrices} from "./interfaces/IJBPrices.sol";
-<<<<<<< HEAD
 import {IJBPermit2PaymentTerminal} from "./interfaces/IJBPermit2PaymentTerminal.sol";
 import {JBSingleAllowanceData} from "./structs/JBSingleAllowanceData.sol";
 
@@ -61,14 +55,6 @@
     }
 
     //*********************************************************************//
-=======
-
-/// @notice Manages the inflows and outflows of an ERC-20 token.
-contract JBERC20PaymentTerminal3_1_2 is JBPayoutRedemptionPaymentTerminal3_1_2 {
-    using SafeERC20 for IERC20;
-
-    //*********************************************************************//
->>>>>>> 99e3ab50
     // -------------------------- internal views ------------------------- //
     //*********************************************************************//
 
@@ -100,21 +86,13 @@
         IJBSplitsStore _splitsStore,
         IJBPrices _prices,
         address _store,
-<<<<<<< HEAD
         address _owner,
         IPermit2 _permit2
-=======
-        address _owner
->>>>>>> 99e3ab50
     )
         JBPayoutRedemptionPaymentTerminal3_1_2(
             address(_token),
             _token.decimals(),
-<<<<<<< HEAD
-            uint256(uint24(uint160(address(_token)))), // first 24 bits used for currency.
-=======
             uint256(uint24(uint160(address(_token)))), // last 24 bits used for currency.
->>>>>>> 99e3ab50
             _payoutSplitsGroup,
             _operatorStore,
             _projects,
@@ -125,7 +103,6 @@
             _owner
         )
     // solhint-disable-next-line no-empty-blocks
-<<<<<<< HEAD
     {
         PERMIT2 = _permit2;
     }
@@ -203,15 +180,11 @@
         // Continue with the regular addToBalanceOf flow
         return addToBalanceOf(_projectId, _amount, _token, _shouldRefundHeldFees, _memo, _metadata);
     }
-=======
-    {}
->>>>>>> 99e3ab50
 
     //*********************************************************************//
     // ---------------------- internal transactions ---------------------- //
     //*********************************************************************//
 
-<<<<<<< HEAD
     /**
      * @notice Gets allowance
      * @param _allowance the allowance to get using permit2
@@ -234,14 +207,11 @@
         );
     }
 
-=======
->>>>>>> 99e3ab50
     /// @notice Transfers tokens.
     /// @param _from The address from which the transfer should originate.
     /// @param _to The address to which the transfer should go.
     /// @param _amount The amount of the transfer, as a fixed point number with the same number of decimals as this terminal.
     function _transferFrom(address _from, address payable _to, uint256 _amount) internal override {
-<<<<<<< HEAD
         // If this terminal is the sender we send the tokens directly
         if (_from == address(this)) return IERC20(token).safeTransfer(_to, _amount);
 
@@ -253,11 +223,6 @@
         // Otherwise we attempt to use the PERMIT2 method
         // TODO: Should we add safeCast for casting 256 to 160?
         PERMIT2.transferFrom(_from, _to, uint160(_amount), address(token));
-=======
-        _from == address(this)
-            ? IERC20(token).safeTransfer(_to, _amount)
-            : IERC20(token).safeTransferFrom(_from, _to, _amount);
->>>>>>> 99e3ab50
     }
 
     /// @notice Logic to be triggered before transferring tokens from this terminal.
