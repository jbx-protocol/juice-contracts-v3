--- conflicted
+++ resolved
@@ -30,14 +30,10 @@
 block_base_fee_per_gas = 0
 block_coinbase = '0x0000000000000000000000000000000000000000'
 block_timestamp = 1643802347
-<<<<<<< HEAD
 block_difficulty = 0
 sizes=true
 match_contract = "_Local" # Do not run fork tests
 
 [profile.CI] # run via FOUNDRY_PROFILE=CI foundry test
 fs_permissions = [{ access = "read", path = "./deployments/mainnet"}] # Get the deployment addresses for forking
-match_contract = "_Fork"
-=======
-block_difficulty = 0
->>>>>>> f2c7ecd3
+match_contract = "_Fork"