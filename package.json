{
  "name": "@jbx-protocol/juice-contracts-v3",
  "bugs": {
    "url": "https://github.com/jbx-protocol/juice-contracts-v3/issues"
  },
  "repository": {
    "type": "git",
    "url": "https://github.com/jbx-protocol/juice-contracts-v3"
  },
<<<<<<< HEAD
  "version": "2.0.1",
=======
  "version": "2.0.0",
>>>>>>> 6ca92bcc
  "license": "MIT",
  "devDependencies": {
    "@chainlink/contracts": "^0.1.6",
    "@defi-wonderland/smock": "^2.2.0",
    "@nomiclabs/hardhat-ethers": "^2.0.2",
    "@nomiclabs/hardhat-etherscan": "^2.1.4",
    "@nomiclabs/hardhat-waffle": "^2.0.1",
    "@openzeppelin/contracts": "^4.5.0-rc.0",
    "@paulrberg/contracts": "^3.4.0",
    "chai": "^4.3.4",
    "dotenv": "^10.0.0",
    "esm": "^3.2.25",
    "ethereum-waffle": "^3.4.0",
    "ethers": "^5.4.6",
    "glob": "^7.2.0",
    "hardhat": "^2.9.3",
    "hardhat-deploy": "^0.9.1",
    "hardhat-deploy-ethers": "^0.3.0-beta.10",
    "hardhat-gas-reporter": "^1.0.4",
    "prettier": "^2.4.0",
    "prettier-plugin-solidity": "^1.0.0-beta.19",
    "solhint": "^3.3.6",
    "solhint-plugin-prettier": "^0.0.5",
    "solidity-coverage": "^0.8.0-beta.1"
  },
  "scripts": {
    "chain": "hardhat node",
    "account": "hardhat account",
    "test": "mocha './test/**/*.test.js' -r esm --bail",
    "coverage": "node --require esm ./node_modules/.bin/hardhat coverage --network hardhat",
    "clean": "rimraf ./cache && rimraf ./artifacts",
    "compile": "yarn clean && hardhat compile",
    "pretty": "prettier --write \"./**/*.{js,jsx,json,sol}\""
  }
}<|MERGE_RESOLUTION|>--- conflicted
+++ resolved
@@ -7,11 +7,7 @@
     "type": "git",
     "url": "https://github.com/jbx-protocol/juice-contracts-v3"
   },
-<<<<<<< HEAD
   "version": "2.0.1",
-=======
-  "version": "2.0.0",
->>>>>>> 6ca92bcc
   "license": "MIT",
   "devDependencies": {
     "@chainlink/contracts": "^0.1.6",
