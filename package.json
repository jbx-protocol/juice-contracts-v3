--- conflicted
+++ resolved
@@ -19,11 +19,8 @@
     },
     "devDependencies": {
         "@defi-wonderland/smock": "^2.3.4",
-<<<<<<< HEAD
-=======
         "@nomicfoundation/hardhat-chai-matchers": "^1.0.3",
         "@nomicfoundation/hardhat-network-helpers": "^1.0.6",
->>>>>>> f2c7ecd3
         "@nomiclabs/hardhat-ethers": "^2.1.1",
         "@nomiclabs/hardhat-etherscan": "^3.1.0",
         "@nomiclabs/hardhat-waffle": "^2.0.3",
@@ -39,11 +36,7 @@
         "ethereum-waffle": "^3.4.4",
         "ethers": "^5.7.2",
         "glob": "^8.0.3",
-<<<<<<< HEAD
-        "hardhat": "^2.10.2",
-=======
         "hardhat": "^2.12.5",
->>>>>>> f2c7ecd3
         "hardhat-contract-sizer": "^2.6.1",
         "hardhat-deploy": "^0.11.22",
         "hardhat-deploy-ethers": "^0.3.0-beta.13",
