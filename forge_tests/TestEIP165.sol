// SPDX-License-Identifier: MIT
pragma solidity ^0.8.6;

import /* {*} from */ "./helpers/TestBaseWorkflow.sol";

contract TestEIP165_Local is TestBaseWorkflow {
    bytes4 constant notSupportedInterface = 0xffffffff;

    uint256 constant projectId = 2;
    uint256 constant splitsProjectID = 3;
    address payable constant splitsBeneficiary = payable(address(420));
    uint256 constant splitsDomain = 1;
    uint256 constant splitsGroup = 1;
    bool constant splitsPreferClaimedTokens = false;
    string constant splitsMemo = "";
    bytes constant splitsMetadata = "";
    bool constant splitsPreferAddToBalance = true;
    address constant splitsOwner = address(420);

<<<<<<< HEAD
    function testJBController() public {
=======
    function testJBController3_1() public {
>>>>>>> 4acd7914
        JBController3_1 controller = jbController();

        // Should support these interfaces
        assertTrue(controller.supportsInterface(type(IERC165).interfaceId));
        assertTrue(controller.supportsInterface(type(IJBMigratable).interfaceId));
        assertTrue(controller.supportsInterface(type(IJBOperatable).interfaceId));

        /* if (isUsingJbController3_0()) {
            assertTrue(controller.supportsInterface(type(IJBController3_1).interfaceId));
        } else {
            assertTrue(controller.supportsInterface(type(IJBController3_1).interfaceId));
        } */

        // Make sure it doesn't always return true
        assertTrue(!controller.supportsInterface(notSupportedInterface));
    }

    function testJBERC20PaymentTerminal() public {
        JBERC20PaymentTerminal3_1_2 terminal = jbERC20PaymentTerminal();

        // Should support these interfaces
        assertTrue(terminal.supportsInterface(type(IERC165).interfaceId));
        assertTrue(terminal.supportsInterface(type(IJBPaymentTerminal).interfaceId));
        assertTrue(terminal.supportsInterface(type(IJBRedemptionTerminal).interfaceId));
        assertTrue(terminal.supportsInterface(type(IJBSingleTokenPaymentTerminal).interfaceId));
        assertTrue(terminal.supportsInterface(type(IJBOperatable).interfaceId));

<<<<<<< HEAD
        if (isUsingJbController3_0()) {
            assertTrue(terminal.supportsInterface(type(IJBPayoutTerminal).interfaceId));
            assertTrue(terminal.supportsInterface(type(IJBAllowanceTerminal).interfaceId));
            assertTrue(terminal.supportsInterface(type(IJBPayoutRedemptionPaymentTerminal).interfaceId));
        } else {
            assertTrue(terminal.supportsInterface(type(IJBPayoutRedemptionPaymentTerminal3_1).interfaceId));
        }
=======
        assertTrue(terminal.supportsInterface(type(IJBPayoutTerminal3_1).interfaceId));
        assertTrue(terminal.supportsInterface(type(IJBAllowanceTerminal3_1).interfaceId));
        assertTrue(terminal.supportsInterface(type(IJBPayoutRedemptionPaymentTerminal3_1).interfaceId));
>>>>>>> 4acd7914

        // Make sure it doesn't always return true
        assertTrue(!terminal.supportsInterface(notSupportedInterface));
    }

    function testJBETHPaymentTerminal() public {
        JBETHPaymentTerminal3_1_2 terminal = jbETHPaymentTerminal();

        // Should support these interfaces
        assertTrue(terminal.supportsInterface(type(IERC165).interfaceId));
        assertTrue(terminal.supportsInterface(type(IJBPaymentTerminal).interfaceId));
        assertTrue(terminal.supportsInterface(type(IJBRedemptionTerminal).interfaceId));
        assertTrue(terminal.supportsInterface(type(IJBSingleTokenPaymentTerminal).interfaceId));
        assertTrue(terminal.supportsInterface(type(IJBOperatable).interfaceId));

<<<<<<< HEAD
        if (isUsingJbController3_0()) {
            assertTrue(terminal.supportsInterface(type(IJBPayoutTerminal).interfaceId));
            assertTrue(terminal.supportsInterface(type(IJBAllowanceTerminal).interfaceId));
            assertTrue(terminal.supportsInterface(type(IJBPayoutRedemptionPaymentTerminal).interfaceId));
        } else {
            assertTrue(terminal.supportsInterface(type(IJBPayoutRedemptionPaymentTerminal3_1).interfaceId));
        }
=======
        assertTrue(terminal.supportsInterface(type(IJBPayoutTerminal3_1).interfaceId));
        assertTrue(terminal.supportsInterface(type(IJBAllowanceTerminal3_1).interfaceId));
        assertTrue(terminal.supportsInterface(type(IJBPayoutRedemptionPaymentTerminal3_1).interfaceId));
>>>>>>> 4acd7914
        // Make sure it doesn't always return true
        assertTrue(!terminal.supportsInterface(notSupportedInterface));
    }

    function testJBProjects() public {
        JBProjects projects = jbProjects();

        // Should support these interfaces
        assertTrue(projects.supportsInterface(type(IERC165).interfaceId));
        assertTrue(projects.supportsInterface(type(IERC721).interfaceId));
        assertTrue(projects.supportsInterface(type(IERC721Metadata).interfaceId));
        assertTrue(projects.supportsInterface(type(IJBProjects).interfaceId));
        assertTrue(projects.supportsInterface(type(IJBOperatable).interfaceId));

        // Make sure it doesn't always return true
        assertTrue(!projects.supportsInterface(notSupportedInterface));
    }

    function testJBReconfigurationBufferBallot() public {
        JBReconfigurationBufferBallot ballot = new JBReconfigurationBufferBallot(3000);

        // Should support these interfaces
        assertTrue(ballot.supportsInterface(type(IERC165).interfaceId));
        // TODO: Add interface
        //assertTrue(ballot.supportsInterface(type(IJBReconfigurationBufferBallot).interfaceId));
        assertTrue(ballot.supportsInterface(type(IJBFundingCycleBallot).interfaceId));

        // Make sure it doesn't always return true
        assertTrue(!ballot.supportsInterface(notSupportedInterface));
    }

    function testJBETHERC20SplitsPayer() public {
      
        JBETHERC20SplitsPayerDeployer deployer = new JBETHERC20SplitsPayerDeployer(jbSplitsStore());

        JBETHERC20SplitsPayer splitsPayer = JBETHERC20SplitsPayer(
            payable(
                address(
                deployer.deploySplitsPayer(
                    splitsProjectID,
                    splitsDomain,
                    splitsGroup,
                    projectId,
                    splitsBeneficiary,
                    splitsPreferClaimedTokens,
                    splitsMemo,
                    splitsMetadata,
                    splitsPreferAddToBalance,
                    splitsOwner
        ))));

        // Should support these interfaces
        assertTrue(splitsPayer.supportsInterface(type(IERC165).interfaceId));
        assertTrue(splitsPayer.supportsInterface(type(IJBSplitsPayer).interfaceId));
        assertTrue(splitsPayer.supportsInterface(type(IJBProjectPayer).interfaceId));

        // Make sure it doesn't always return true
        assertTrue(!splitsPayer.supportsInterface(notSupportedInterface));
    }
}<|MERGE_RESOLUTION|>--- conflicted
+++ resolved
@@ -17,11 +17,7 @@
     bool constant splitsPreferAddToBalance = true;
     address constant splitsOwner = address(420);
 
-<<<<<<< HEAD
-    function testJBController() public {
-=======
     function testJBController3_1() public {
->>>>>>> 4acd7914
         JBController3_1 controller = jbController();
 
         // Should support these interfaces
@@ -49,19 +45,9 @@
         assertTrue(terminal.supportsInterface(type(IJBSingleTokenPaymentTerminal).interfaceId));
         assertTrue(terminal.supportsInterface(type(IJBOperatable).interfaceId));
 
-<<<<<<< HEAD
-        if (isUsingJbController3_0()) {
-            assertTrue(terminal.supportsInterface(type(IJBPayoutTerminal).interfaceId));
-            assertTrue(terminal.supportsInterface(type(IJBAllowanceTerminal).interfaceId));
-            assertTrue(terminal.supportsInterface(type(IJBPayoutRedemptionPaymentTerminal).interfaceId));
-        } else {
-            assertTrue(terminal.supportsInterface(type(IJBPayoutRedemptionPaymentTerminal3_1).interfaceId));
-        }
-=======
         assertTrue(terminal.supportsInterface(type(IJBPayoutTerminal3_1).interfaceId));
         assertTrue(terminal.supportsInterface(type(IJBAllowanceTerminal3_1).interfaceId));
         assertTrue(terminal.supportsInterface(type(IJBPayoutRedemptionPaymentTerminal3_1).interfaceId));
->>>>>>> 4acd7914
 
         // Make sure it doesn't always return true
         assertTrue(!terminal.supportsInterface(notSupportedInterface));
@@ -77,19 +63,9 @@
         assertTrue(terminal.supportsInterface(type(IJBSingleTokenPaymentTerminal).interfaceId));
         assertTrue(terminal.supportsInterface(type(IJBOperatable).interfaceId));
 
-<<<<<<< HEAD
-        if (isUsingJbController3_0()) {
-            assertTrue(terminal.supportsInterface(type(IJBPayoutTerminal).interfaceId));
-            assertTrue(terminal.supportsInterface(type(IJBAllowanceTerminal).interfaceId));
-            assertTrue(terminal.supportsInterface(type(IJBPayoutRedemptionPaymentTerminal).interfaceId));
-        } else {
-            assertTrue(terminal.supportsInterface(type(IJBPayoutRedemptionPaymentTerminal3_1).interfaceId));
-        }
-=======
         assertTrue(terminal.supportsInterface(type(IJBPayoutTerminal3_1).interfaceId));
         assertTrue(terminal.supportsInterface(type(IJBAllowanceTerminal3_1).interfaceId));
         assertTrue(terminal.supportsInterface(type(IJBPayoutRedemptionPaymentTerminal3_1).interfaceId));
->>>>>>> 4acd7914
         // Make sure it doesn't always return true
         assertTrue(!terminal.supportsInterface(notSupportedInterface));
     }
