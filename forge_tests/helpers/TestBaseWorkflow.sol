// SPDX-License-Identifier: MIT
pragma solidity ^0.8.6;

import "forge-std/Test.sol";

import {IERC721} from "@openzeppelin/contracts/token/ERC721/IERC721.sol";
import {IERC721Metadata} from "@openzeppelin/contracts/token/ERC721/extensions/IERC721Metadata.sol";
import {IERC20Metadata} from "@openzeppelin/contracts/token/ERC20/extensions/IERC20Metadata.sol";
import {Ownable} from "@openzeppelin/contracts/access/Ownable.sol";
import {ERC165, IERC165} from "@openzeppelin/contracts/utils/introspection/ERC165.sol";
import {JBController3_1} from "@juicebox/JBController3_1.sol";
import {JBDirectory} from "@juicebox/JBDirectory.sol";
import {JBTerminalStore} from "@juicebox/JBTerminalStore.sol";
import {JBFundAccessConstraintsStore} from "@juicebox/JBFundAccessConstraintsStore.sol";
import {JBFundingCycleStore} from "@juicebox/JBFundingCycleStore.sol";
import {JBOperatorStore} from "@juicebox/JBOperatorStore.sol";
import {JBPrices} from "@juicebox/JBPrices.sol";
import {JBProjects} from "@juicebox/JBProjects.sol";
import {JBSplitsStore} from "@juicebox/JBSplitsStore.sol";
import {JBToken} from "@juicebox/JBToken.sol";
import {JBTokenStore} from "@juicebox/JBTokenStore.sol";
import {JBReconfigurationBufferBallot} from "@juicebox/JBReconfigurationBufferBallot.sol";
import {JBMultiTerminal} from "@juicebox/JBMultiTerminal.sol";
import {JBCurrencyAmount} from "@juicebox/structs/JBCurrencyAmount.sol";
import {JBAccountingContextConfig} from "@juicebox/structs/JBAccountingContextConfig.sol";
import {JBDidPayData3_1_1} from "@juicebox/structs/JBDidPayData3_1_1.sol";
import {JBDidRedeemData3_1_1} from "@juicebox/structs/JBDidRedeemData3_1_1.sol";
import {JBFee} from "@juicebox/structs/JBFee.sol";
import {JBFees} from "@juicebox/libraries/JBFees.sol";
import {JBFundAccessConstraints} from "@juicebox/structs/JBFundAccessConstraints.sol";
import {JBFundingCycle} from "@juicebox/structs/JBFundingCycle.sol";
import {JBFundingCycleData} from "@juicebox/structs/JBFundingCycleData.sol";
import {JBFundingCycleMetadata} from "@juicebox/structs/JBFundingCycleMetadata.sol";
import {JBFundingCycleConfig} from "@juicebox/structs/JBFundingCycleConfig.sol";
import {JBGroupedSplits} from "@juicebox/structs/JBGroupedSplits.sol";
import {JBOperatorData} from "@juicebox/structs/JBOperatorData.sol";
import {JBPayParamsData} from "@juicebox/structs/JBPayParamsData.sol";
import {JBProjectMetadata} from "@juicebox/structs/JBProjectMetadata.sol";
import {JBRedeemParamsData} from "@juicebox/structs/JBRedeemParamsData.sol";
import {JBSplit} from "@juicebox/structs/JBSplit.sol";
import {JBTerminalConfig} from "@juicebox/structs/JBTerminalConfig.sol";
import {JBProjectMetadata} from "@juicebox/structs/JBProjectMetadata.sol";
import {JBGlobalFundingCycleMetadata} from "@juicebox/structs/JBGlobalFundingCycleMetadata.sol";
import {JBPayDelegateAllocation3_1_1} from "@juicebox/structs/JBPayDelegateAllocation3_1_1.sol";
import {JBRedemptionDelegateAllocation3_1_1} from "@juicebox/structs/JBRedemptionDelegateAllocation3_1_1.sol";
import {JBTokenAmount} from "@juicebox/structs/JBTokenAmount.sol";
import {JBSplitAllocationData} from "@juicebox/structs/JBSplitAllocationData.sol";
import {IJBPaymentTerminal} from "@juicebox/interfaces/IJBPaymentTerminal.sol";
import {IJBToken} from "@juicebox/interfaces/IJBToken.sol";
import {JBSingleAllowanceData} from "@juicebox/structs/JBSingleAllowanceData.sol";
import {IJBController3_1} from "@juicebox/interfaces/IJBController3_1.sol";
import {IJBMigratable} from "@juicebox/interfaces/IJBMigratable.sol";
import {IJBOperatorStore} from "@juicebox/interfaces/IJBOperatorStore.sol";
import {IJBTerminalStore} from "@juicebox/interfaces/IJBTerminalStore.sol";
import {IJBProjects} from "@juicebox/interfaces/IJBProjects.sol";
import {IJBFundingCycleBallot} from "@juicebox/interfaces/IJBFundingCycleBallot.sol";
import {IJBDirectory} from "@juicebox/interfaces/IJBDirectory.sol";
import {IJBFundingCycleStore} from "@juicebox/interfaces/IJBFundingCycleStore.sol";
import {IJBSplitsStore} from "@juicebox/interfaces/IJBSplitsStore.sol";
import {IJBTokenStore} from "@juicebox/interfaces/IJBTokenStore.sol";
import {IJBSplitAllocator} from "@juicebox/interfaces/IJBSplitAllocator.sol";
import {IJBPayDelegate3_1_1} from "@juicebox/interfaces/IJBPayDelegate3_1_1.sol";
import {IJBRedemptionDelegate3_1_1} from "@juicebox/interfaces/IJBRedemptionDelegate3_1_1.sol";
import {IJBFundingCycleDataSource3_1_1} from
    "@juicebox/interfaces/IJBFundingCycleDataSource3_1_1.sol";
import {IJBMultiTerminal} from "@juicebox/interfaces/IJBMultiTerminal.sol";
import {IJBPriceFeed} from "@juicebox/interfaces/IJBPriceFeed.sol";
import {IJBOperatable} from "@juicebox/interfaces/IJBOperatable.sol";
import {IJBFundingCycleBallot} from "@juicebox/interfaces/IJBFundingCycleBallot.sol";
import {IJBPrices} from "@juicebox/interfaces/IJBPrices.sol";

import {JBTokens} from "@juicebox/libraries/JBTokens.sol";
import {JBCurrencies} from "@juicebox/libraries/JBCurrencies.sol";
import {JBTokenStandards} from "@juicebox/libraries/JBTokenStandards.sol";
import {JBFundingCycleMetadataResolver} from
    "@juicebox/libraries/JBFundingCycleMetadataResolver.sol";
import {JBConstants} from "@juicebox/libraries/JBConstants.sol";
import {JBSplitsGroups} from "@juicebox/libraries/JBSplitsGroups.sol";
import {JBOperations} from "@juicebox/libraries/JBOperations.sol";
import {JBBallotState} from "@juicebox/enums/JBBallotState.sol";

import {IPermit2, IAllowanceTransfer} from "@permit2/src/src/interfaces/IPermit2.sol";
import {DeployPermit2} from "@permit2/src/test/utils/DeployPermit2.sol";

import {JBDelegateMetadataHelper} from
    "@jbx-protocol/juice-delegate-metadata-lib/src/JBDelegateMetadataHelper.sol";

import {MockERC20} from "./../mock/MockERC20.sol";

import "@paulrberg/contracts/math/PRBMath.sol";
import "@paulrberg/contracts/math/PRBMathUD60x18.sol";

// Base contract for Juicebox system tests.
// Provides common functionality, such as deploying contracts on test setup.
contract TestBaseWorkflow is Test, DeployPermit2 {
    // Multisig address used for testing.
    address private _multisig = address(123);
    address private _beneficiary = address(69_420);
    MockERC20 private _usdcToken;
    address private _permit2;
    JBOperatorStore private _jbOperatorStore;
    JBProjects private _jbProjects;
    JBPrices private _jbPrices;
    JBDirectory private _jbDirectory;
    JBFundingCycleStore private _jbFundingCycleStore;
    JBTokenStore private _jbTokenStore;
    JBSplitsStore private _jbSplitsStore;
    JBController3_1 private _jbController;
    JBFundAccessConstraintsStore private _jbFundAccessConstraintsStore;
    JBTerminalStore private _jbTerminalStore;
    JBMultiTerminal private _jbMultiTerminal;
<<<<<<< HEAD
    JBDelegateMetadataHelper private _metadataHelper;
=======
    JBMultiTerminal private _jbMultiTerminal2;
>>>>>>> 3817c74b

    function multisig() internal view returns (address) {
        return _multisig;
    }

    function beneficiary() internal view returns (address) {
        return _beneficiary;
    }

    function usdcToken() internal view returns (MockERC20) {
        return _usdcToken;
    }

    function permit2() internal view returns (IPermit2) {
        return IPermit2(_permit2);
    }

    function jbOperatorStore() internal view returns (JBOperatorStore) {
        return _jbOperatorStore;
    }

    function jbProjects() internal view returns (JBProjects) {
        return _jbProjects;
    }

    function jbPrices() internal view returns (JBPrices) {
        return _jbPrices;
    }

    function jbDirectory() internal view returns (JBDirectory) {
        return _jbDirectory;
    }

    function jbFundingCycleStore() internal view returns (JBFundingCycleStore) {
        return _jbFundingCycleStore;
    }

    function jbTokenStore() internal view returns (JBTokenStore) {
        return _jbTokenStore;
    }

    function jbSplitsStore() internal view returns (JBSplitsStore) {
        return _jbSplitsStore;
    }

    function jbController() internal view returns (JBController3_1) {
        return _jbController;
    }

    function jbAccessConstraintStore() internal view returns (JBFundAccessConstraintsStore) {
        return _jbFundAccessConstraintsStore;
    }

    function jbTerminalStore() internal view returns (JBTerminalStore) {
        return _jbTerminalStore;
    }

    function jbPayoutRedemptionTerminal() internal view returns (JBMultiTerminal) {
        return _jbMultiTerminal;
    }

<<<<<<< HEAD
    function metadataHelper() internal view returns (JBDelegateMetadataHelper) {
        return _metadataHelper;
=======
    function jbPayoutRedemptionTerminal2() internal view returns (JBMultiTerminal) {
        return _jbMultiTerminal2;
>>>>>>> 3817c74b
    }

    //*********************************************************************//
    // --------------------------- test setup ---------------------------- //
    //*********************************************************************//

    // Deploys and initializes contracts for testing.
    function setUp() public virtual {
        vm.label(_multisig, "projectOwner");
        vm.label(_beneficiary, "beneficiary");
        _jbOperatorStore = new JBOperatorStore();
        vm.label(address(_jbOperatorStore), "JBOperatorStore");
        _usdcToken = new MockERC20('USDC', 'USDC');
        vm.label(address(_usdcToken), "ERC20");
        _jbProjects = new JBProjects(_jbOperatorStore, _multisig);
        vm.label(address(_jbProjects), "JBProjects");
        _jbPrices = new JBPrices(_jbOperatorStore, _jbProjects, _multisig);
        vm.label(address(_jbPrices), "JBPrices");
        address contractAtNoncePlusOne = addressFrom(address(this), 6);
        _jbFundingCycleStore = new JBFundingCycleStore(IJBDirectory(contractAtNoncePlusOne));
        vm.label(address(_jbFundingCycleStore), "JBFundingCycleStore");
        _jbDirectory =
            new JBDirectory(_jbOperatorStore, _jbProjects, _jbFundingCycleStore, _multisig);
        vm.label(address(_jbDirectory), "JBDirectory");
        _jbTokenStore = new JBTokenStore(
      _jbOperatorStore,
      _jbProjects,
      _jbDirectory,
      _jbFundingCycleStore
    );
        vm.label(address(_jbTokenStore), "JBTokenStore");
        _jbSplitsStore = new JBSplitsStore(_jbOperatorStore, _jbProjects, _jbDirectory);
        vm.label(address(_jbSplitsStore), "JBSplitsStore");
        _jbFundAccessConstraintsStore = new JBFundAccessConstraintsStore(_jbDirectory);
        vm.label(address(_jbFundAccessConstraintsStore), "JBFundAccessConstraintsStore");
        _jbController = new JBController3_1(
      _jbOperatorStore,
      _jbProjects,
      _jbDirectory,
      _jbFundingCycleStore,
      _jbTokenStore,
      _jbSplitsStore,
      _jbFundAccessConstraintsStore
    );
        vm.label(address(_jbController), "JBController3_1");

        _metadataHelper = new JBDelegateMetadataHelper();

        vm.prank(_multisig);
        _jbDirectory.setIsAllowedToSetFirstController(address(_jbController), true);

        _jbTerminalStore = new JBTerminalStore(_jbDirectory, _jbFundingCycleStore, _jbPrices);
        vm.label(address(_jbTerminalStore), "JBSingleTokenPaymentTerminalStore");

        vm.prank(_multisig);
        _permit2 = deployPermit2();

        _jbMultiTerminal = new JBMultiTerminal(
      _jbOperatorStore,
      _jbProjects,
      _jbDirectory,
      _jbSplitsStore,
      _jbTerminalStore,
      IPermit2(_permit2),
      _multisig
    );

        _jbMultiTerminal2 = new JBMultiTerminal(
        _jbOperatorStore,
        _jbProjects,
        _jbDirectory,
        _jbSplitsStore,
        _jbTerminalStore,
        IPermit2(_permit2),
        _multisig
        );

        vm.label(address(_jbMultiTerminal), "JBMultiTerminal");
    }

    //https://ethereum.stackexchange.com/questions/24248/how-to-calculate-an-ethereum-contracts-address-during-its-creation-using-the-so
    function addressFrom(address _origin, uint256 _nonce)
        internal
        pure
        returns (address _address)
    {
        bytes memory data;
        if (_nonce == 0x00) {
            data = abi.encodePacked(bytes1(0xd6), bytes1(0x94), _origin, bytes1(0x80));
        } else if (_nonce <= 0x7f) {
            data = abi.encodePacked(bytes1(0xd6), bytes1(0x94), _origin, uint8(_nonce));
        } else if (_nonce <= 0xff) {
            data =
                abi.encodePacked(bytes1(0xd7), bytes1(0x94), _origin, bytes1(0x81), uint8(_nonce));
        } else if (_nonce <= 0xffff) {
            data =
                abi.encodePacked(bytes1(0xd8), bytes1(0x94), _origin, bytes1(0x82), uint16(_nonce));
        } else if (_nonce <= 0xffffff) {
            data =
                abi.encodePacked(bytes1(0xd9), bytes1(0x94), _origin, bytes1(0x83), uint24(_nonce));
        } else {
            data =
                abi.encodePacked(bytes1(0xda), bytes1(0x94), _origin, bytes1(0x84), uint32(_nonce));
        }
        bytes32 hash = keccak256(data);
        assembly {
            mstore(0, hash)
            _address := mload(0)
        }
    }

    function strEqual(string memory a, string memory b) internal pure returns (bool) {
        return keccak256(abi.encode(a)) == keccak256(abi.encode(b));
    }
}<|MERGE_RESOLUTION|>--- conflicted
+++ resolved
@@ -109,11 +109,8 @@
     JBFundAccessConstraintsStore private _jbFundAccessConstraintsStore;
     JBTerminalStore private _jbTerminalStore;
     JBMultiTerminal private _jbMultiTerminal;
-<<<<<<< HEAD
     JBDelegateMetadataHelper private _metadataHelper;
-=======
     JBMultiTerminal private _jbMultiTerminal2;
->>>>>>> 3817c74b
 
     function multisig() internal view returns (address) {
         return _multisig;
@@ -175,13 +172,12 @@
         return _jbMultiTerminal;
     }
 
-<<<<<<< HEAD
+    function jbPayoutRedemptionTerminal2() internal view returns (JBMultiTerminal) {
+        return _jbMultiTerminal2;
+    }
+
     function metadataHelper() internal view returns (JBDelegateMetadataHelper) {
         return _metadataHelper;
-=======
-    function jbPayoutRedemptionTerminal2() internal view returns (JBMultiTerminal) {
-        return _jbMultiTerminal2;
->>>>>>> 3817c74b
     }
 
     //*********************************************************************//
