// SPDX-License-Identifier: MIT
pragma solidity ^0.8.6;

import "forge-std/Test.sol";

import {IERC721} from "@openzeppelin/contracts/token/ERC721/IERC721.sol";
import {IERC721Metadata} from "@openzeppelin/contracts/token/ERC721/extensions/IERC721Metadata.sol";
import {IERC20Metadata} from "@openzeppelin/contracts/token/ERC20/extensions/IERC20Metadata.sol";
import {Ownable} from "@openzeppelin/contracts/access/Ownable.sol";
import {ERC165, IERC165} from "@openzeppelin/contracts/utils/introspection/ERC165.sol";
import {JBController} from "@juicebox/JBController.sol";
import {JBDirectory} from "@juicebox/JBDirectory.sol";
import {JBTerminalStore} from "@juicebox/JBTerminalStore.sol";
import {JBFundAccessLimits} from "@juicebox/JBFundAccessLimits.sol";
import {JBRulesets} from "@juicebox/JBRulesets.sol";
import {JBPermissions} from "@juicebox/JBPermissions.sol";
import {JBPrices} from "@juicebox/JBPrices.sol";
import {JBProjects} from "@juicebox/JBProjects.sol";
import {JBSplits} from "@juicebox/JBSplits.sol";
import {JBERC20Token} from "@juicebox/JBERC20Token.sol";
import {JBTokens} from "@juicebox/JBTokens.sol";
import {JBDeadline} from "@juicebox/JBDeadline.sol";
import {JBApprovalStatus} from "@juicebox/enums/JBApprovalStatus.sol";
import {JBMultiTerminal} from "@juicebox/JBMultiTerminal.sol";
import {JBCurrencyAmount} from "@juicebox/structs/JBCurrencyAmount.sol";
import {JBAccountingContextConfig} from "@juicebox/structs/JBAccountingContextConfig.sol";
import {JBDidPayData} from "@juicebox/structs/JBDidPayData.sol";
import {JBDidRedeemData} from "@juicebox/structs/JBDidRedeemData.sol";
import {JBFee} from "@juicebox/structs/JBFee.sol";
import {JBFees} from "@juicebox/libraries/JBFees.sol";
import {JBFundAccessLimitGroup} from "@juicebox/structs/JBFundAccessLimitGroup.sol";
import {JBRuleset} from "@juicebox/structs/JBRuleset.sol";
import {JBRulesetData} from "@juicebox/structs/JBRulesetData.sol";
import {JBRulesetMetadata} from "@juicebox/structs/JBRulesetMetadata.sol";
import {JBRulesetConfig} from "@juicebox/structs/JBRulesetConfig.sol";
import {JBSplitGroup} from "@juicebox/structs/JBSplitGroup.sol";
import {JBPermissionsData} from "@juicebox/structs/JBPermissionsData.sol";
import {JBPayParamsData} from "@juicebox/structs/JBPayParamsData.sol";
import {JBRedeemParamsData} from "@juicebox/structs/JBRedeemParamsData.sol";
import {JBSplit} from "@juicebox/structs/JBSplit.sol";
import {JBTerminalConfig} from "@juicebox/structs/JBTerminalConfig.sol";
<<<<<<< HEAD
import {JBProjectMetadata} from "@juicebox/structs/JBProjectMetadata.sol";
import {JBGlobalRulesetMetadata} from "@juicebox/structs/JBGlobalRulesetMetadata.sol";
import {JBPayHookPayload} from "@juicebox/structs/JBPayHookPayload.sol";
import {JBRedeemHookPayload} from "@juicebox/structs/JBRedeemHookPayload.sol";
=======
import {JBPayDelegateAllocation3_1_1} from "@juicebox/structs/JBPayDelegateAllocation3_1_1.sol";
import {JBRedemptionDelegateAllocation3_1_1} from
    "@juicebox/structs/JBRedemptionDelegateAllocation3_1_1.sol";
>>>>>>> 4160eabf
import {JBTokenAmount} from "@juicebox/structs/JBTokenAmount.sol";
import {JBSplitHookPayload} from "@juicebox/structs/JBSplitHookPayload.sol";
import {IJBToken} from "@juicebox/interfaces/IJBToken.sol";
import {JBSingleAllowanceData} from "@juicebox/structs/JBSingleAllowanceData.sol";
import {IJBController} from "@juicebox/interfaces/IJBController.sol";
import {IJBMigratable} from "@juicebox/interfaces/IJBMigratable.sol";
import {IJBPermissions} from "@juicebox/interfaces/IJBPermissions.sol";
import {IJBTerminalStore} from "@juicebox/interfaces/IJBTerminalStore.sol";
import {IJBProjects} from "@juicebox/interfaces/IJBProjects.sol";
import {IJBRulesetApprovalHook} from "@juicebox/interfaces/IJBRulesetApprovalHook.sol";
import {IJBDirectory} from "@juicebox/interfaces/IJBDirectory.sol";
import {IJBRulesets} from "@juicebox/interfaces/IJBRulesets.sol";
import {IJBSplits} from "@juicebox/interfaces/IJBSplits.sol";
import {IJBTokens} from "@juicebox/interfaces/IJBTokens.sol";
import {IJBSplitHook} from "@juicebox/interfaces/IJBSplitHook.sol";
import {IJBPayHook} from "@juicebox/interfaces/IJBPayHook.sol";
import {IJBRulesetDataHook} from "@juicebox/interfaces/IJBRulesetDataHook.sol";
import {IJBRedeemHook} from "@juicebox/interfaces/IJBRedeemHook.sol";
import {IJBRulesetDataHook} from "@juicebox/interfaces/IJBRulesetDataHook.sol";
import {IJBMultiTerminal} from "@juicebox/interfaces/terminal/IJBMultiTerminal.sol";
import {IJBRedeemTerminal} from "@juicebox/interfaces/terminal/IJBRedeemTerminal.sol";
import {IJBPayoutTerminal} from "@juicebox/interfaces/terminal/IJBPayoutTerminal.sol";
import {IJBPermitTerminal} from "@juicebox/interfaces/terminal/IJBPermitTerminal.sol";
import {IJBFeeTerminal} from "@juicebox/interfaces/terminal/IJBFeeTerminal.sol";
import {IJBTerminal} from "@juicebox/interfaces/terminal/IJBTerminal.sol";
import {IJBPriceFeed} from "@juicebox/interfaces/IJBPriceFeed.sol";
import {IJBPermissioned} from "@juicebox/interfaces/IJBPermissioned.sol";
import {IJBRulesetApprovalHook} from "@juicebox/interfaces/IJBRulesetApprovalHook.sol";
import {IJBPrices} from "@juicebox/interfaces/IJBPrices.sol";

import {JBTokenList} from "@juicebox/libraries/JBTokenList.sol";
import {JBCurrencyIds} from "@juicebox/libraries/JBCurrencyIds.sol";
import {JBTokenStandards} from "@juicebox/libraries/JBTokenStandards.sol";
import {JBRulesetMetadataResolver} from "@juicebox/libraries/JBRulesetMetadataResolver.sol";
import {JBConstants} from "@juicebox/libraries/JBConstants.sol";
import {JBSplitGroupIds} from "@juicebox/libraries/JBSplitGroupIds.sol";
import {JBPermissionIds} from "@juicebox/libraries/JBPermissionIds.sol";
import {JBPermissionIds} from "@juicebox/libraries/JBPermissionIds.sol";

import {IPermit2, IAllowanceTransfer} from "@permit2/src/src/interfaces/IPermit2.sol";
import {DeployPermit2} from "@permit2/src/test/utils/DeployPermit2.sol";

import {MetadataResolverHelper} from "./MetadataResolverHelper.sol";

import {MockERC20} from "./../mock/MockERC20.sol";

import "@paulrberg/contracts/math/PRBMath.sol";
import "@paulrberg/contracts/math/PRBMathUD60x18.sol";

// Base contract for Juicebox system tests.
// Provides common functionality, such as deploying contracts on test setup.
contract TestBaseWorkflow is Test, DeployPermit2 {
    // Multisig address used for testing.
    address private _multisig = address(123);
    address private _beneficiary = address(69_420);
    address private _trustedForwarder = address(123_456);
    MockERC20 private _usdcToken;
    address private _permit2;
    JBPermissions private _jbPermissions;
    JBProjects private _jbProjects;
    JBPrices private _jbPrices;
    JBDirectory private _jbDirectory;
    JBRulesets private _jbRulesets;
    JBTokens private _jbTokens;
    JBSplits private _jbSplits;
    JBController private _jbController;
    JBFundAccessLimits private _jbFundAccessLimits;
    JBTerminalStore private _jbTerminalStore;
    JBMultiTerminal private _jbMultiTerminal;
    MetadataResolverHelper private _metadataHelper;
    JBMultiTerminal private _jbMultiTerminal2;

    function multisig() internal view returns (address) {
        return _multisig;
    }

    function beneficiary() internal view returns (address) {
        return _beneficiary;
    }

    function usdcToken() internal view returns (MockERC20) {
        return _usdcToken;
    }

    function permit2() internal view returns (IPermit2) {
        return IPermit2(_permit2);
    }

    function jbPermissions() internal view returns (JBPermissions) {
        return _jbPermissions;
    }

    function jbProjects() internal view returns (JBProjects) {
        return _jbProjects;
    }

    function jbPrices() internal view returns (JBPrices) {
        return _jbPrices;
    }

    function jbDirectory() internal view returns (JBDirectory) {
        return _jbDirectory;
    }

    function jbRulesets() internal view returns (JBRulesets) {
        return _jbRulesets;
    }

    function jbTokens() internal view returns (JBTokens) {
        return _jbTokens;
    }

    function jbSplits() internal view returns (JBSplits) {
        return _jbSplits;
    }

    function jbController() internal view returns (JBController) {
        return _jbController;
    }

    function jbAccessConstraintStore() internal view returns (JBFundAccessLimits) {
        return _jbFundAccessLimits;
    }

    function jbTerminalStore() internal view returns (JBTerminalStore) {
        return _jbTerminalStore;
    }

    function jbMultiTerminal() internal view returns (JBMultiTerminal) {
        return _jbMultiTerminal;
    }

    function jbMultiTerminal2() internal view returns (JBMultiTerminal) {
        return _jbMultiTerminal2;
    }

    function metadataHelper() internal view returns (MetadataResolverHelper) {
        return _metadataHelper;
    }

    //*********************************************************************//
    // --------------------------- test setup ---------------------------- //
    //*********************************************************************//

    // Deploys and initializes contracts for testing.
    function setUp() public virtual {
<<<<<<< HEAD
        vm.label(_multisig, "projectOwner");
        vm.label(_beneficiary, "beneficiary");
        _jbPermissions = new JBPermissions();
        vm.label(address(_jbPermissions), "JBPermissions");
        _usdcToken = new MockERC20("USDC", "USDC");
        vm.label(address(_usdcToken), "ERC20");
        _jbProjects = new JBProjects(_jbPermissions, _multisig);
        vm.label(address(_jbProjects), "JBProjects");
        _jbPrices = new JBPrices(_jbPermissions, _jbProjects, _multisig);
        vm.label(address(_jbPrices), "JBPrices");
        address contractAtNoncePlusOne = addressFrom(address(this), 6);
        _jbRulesets = new JBRulesets(IJBDirectory(contractAtNoncePlusOne));
        vm.label(address(_jbRulesets), "JBRulesets");
        _jbDirectory = new JBDirectory(_jbPermissions, _jbProjects, _jbRulesets, _multisig);
        vm.label(address(_jbDirectory), "JBDirectory");
        _jbTokens = new JBTokens(_jbPermissions, _jbProjects, _jbDirectory, _jbRulesets);
        vm.label(address(_jbTokens), "JBTokens");
        _jbSplits = new JBSplits(_jbPermissions, _jbProjects, _jbDirectory);
        vm.label(address(_jbSplits), "JBSplits");
        _jbFundAccessLimits = new JBFundAccessLimits(_jbDirectory);
        vm.label(address(_jbFundAccessLimits), "JBFundAccessLimits");
        _jbController = new JBController(
            _jbPermissions,
            _jbProjects,
            _jbDirectory,
            _jbRulesets,
            _jbTokens,
            _jbSplits,
            _jbFundAccessLimits
=======
        _jbOperatorStore = new JBOperatorStore();

        _usdcToken = new MockERC20("USDC", "USDC");

        _jbProjects = new JBProjects(_multisig);

        _jbPrices = new JBPrices(_jbOperatorStore, _jbProjects, _multisig);

        _jbDirectory = new JBDirectory(_jbOperatorStore, _jbProjects, _multisig);

        _jbTokenStore = new JBTokenStore(_jbDirectory);

        _jbFundingCycleStore = new JBFundingCycleStore(_jbDirectory);

        vm.label(_multisig, "projectOwner");
        vm.label(_beneficiary, "beneficiary");
        vm.label(address(_jbPrices), "JBPrices");
        vm.label(address(_jbProjects), "JBProjects");
        vm.label(address(_jbFundingCycleStore), "JBFundingCycleStore");
        vm.label(address(_jbDirectory), "JBDirectory");
        vm.label(address(_usdcToken), "ERC20");
        vm.label(address(_jbOperatorStore), "JBOperatorStore");
        vm.label(address(_jbTokenStore), "JBTokenStore");

        _jbSplitsStore = new JBSplitsStore(IJBDirectory(_jbDirectory));
        vm.label(address(_jbSplitsStore), "JBSplitsStore");
        _jbFundAccessConstraintsStore = new JBFundAccessConstraintsStore(_jbDirectory);
        vm.label(address(_jbFundAccessConstraintsStore), "JBFundAccessConstraintsStore");
        _jbController = new JBController3_1(
            _jbOperatorStore,
            _jbProjects,
            _jbDirectory,
            _jbFundingCycleStore,
            _jbTokenStore,
            _jbSplitsStore,
            _jbFundAccessConstraintsStore,
            _trustedForwarder
>>>>>>> 4160eabf
        );
        vm.label(address(_jbController), "JBController");

        _metadataHelper = new MetadataResolverHelper();

        vm.prank(_multisig);
        _jbDirectory.setIsAllowedToSetFirstController(address(_jbController), true);

        _jbTerminalStore = new JBTerminalStore(_jbDirectory, _jbRulesets, _jbPrices);
        vm.label(address(_jbTerminalStore), "JBTerminalStore");

        vm.prank(_multisig);
        _permit2 = deployPermit2();

        _jbMultiTerminal = new JBMultiTerminal(
            _jbPermissions,
            _jbProjects,
            _jbDirectory,
            _jbSplits,
            _jbTerminalStore,
            IPermit2(_permit2),
            _trustedForwarder,
            _multisig
        );
        vm.label(address(_jbMultiTerminal), "JBMultiTerminal");
        _jbMultiTerminal2 = new JBMultiTerminal(
            _jbPermissions,
            _jbProjects,
            _jbDirectory,
            _jbSplits,
            _jbTerminalStore,
            IPermit2(_permit2),
            _trustedForwarder,
            _multisig
        );
        vm.label(address(_jbMultiTerminal2), "JBMultiTerminal2");
    }

    //https://ethereum.stackexchange.com/questions/24248/how-to-calculate-an-ethereum-contracts-address-during-its-creation-using-the-so
    function addressFrom(address _origin, uint256 _nonce)
        internal
        pure
        returns (address _address)
    {
        bytes memory data;
        if (_nonce == 0x00) {
            data = abi.encodePacked(bytes1(0xd6), bytes1(0x94), _origin, bytes1(0x80));
        } else if (_nonce <= 0x7f) {
            data = abi.encodePacked(bytes1(0xd6), bytes1(0x94), _origin, uint8(_nonce));
        } else if (_nonce <= 0xff) {
            data =
                abi.encodePacked(bytes1(0xd7), bytes1(0x94), _origin, bytes1(0x81), uint8(_nonce));
        } else if (_nonce <= 0xffff) {
            data =
                abi.encodePacked(bytes1(0xd8), bytes1(0x94), _origin, bytes1(0x82), uint16(_nonce));
        } else if (_nonce <= 0xffffff) {
            data =
                abi.encodePacked(bytes1(0xd9), bytes1(0x94), _origin, bytes1(0x83), uint24(_nonce));
        } else {
            data =
                abi.encodePacked(bytes1(0xda), bytes1(0x94), _origin, bytes1(0x84), uint32(_nonce));
        }
        bytes32 hash = keccak256(data);
        assembly {
            mstore(0, hash)
            _address := mload(0)
        }
    }

    function strEqual(string memory a, string memory b) internal pure returns (bool) {
        return keccak256(abi.encode(a)) == keccak256(abi.encode(b));
    }
}<|MERGE_RESOLUTION|>--- conflicted
+++ resolved
@@ -39,16 +39,8 @@
 import {JBRedeemParamsData} from "@juicebox/structs/JBRedeemParamsData.sol";
 import {JBSplit} from "@juicebox/structs/JBSplit.sol";
 import {JBTerminalConfig} from "@juicebox/structs/JBTerminalConfig.sol";
-<<<<<<< HEAD
-import {JBProjectMetadata} from "@juicebox/structs/JBProjectMetadata.sol";
-import {JBGlobalRulesetMetadata} from "@juicebox/structs/JBGlobalRulesetMetadata.sol";
 import {JBPayHookPayload} from "@juicebox/structs/JBPayHookPayload.sol";
 import {JBRedeemHookPayload} from "@juicebox/structs/JBRedeemHookPayload.sol";
-=======
-import {JBPayDelegateAllocation3_1_1} from "@juicebox/structs/JBPayDelegateAllocation3_1_1.sol";
-import {JBRedemptionDelegateAllocation3_1_1} from
-    "@juicebox/structs/JBRedemptionDelegateAllocation3_1_1.sol";
->>>>>>> 4160eabf
 import {JBTokenAmount} from "@juicebox/structs/JBTokenAmount.sol";
 import {JBSplitHookPayload} from "@juicebox/structs/JBSplitHookPayload.sol";
 import {IJBToken} from "@juicebox/interfaces/IJBToken.sol";
@@ -195,28 +187,17 @@
 
     // Deploys and initializes contracts for testing.
     function setUp() public virtual {
-<<<<<<< HEAD
-        vm.label(_multisig, "projectOwner");
-        vm.label(_beneficiary, "beneficiary");
         _jbPermissions = new JBPermissions();
-        vm.label(address(_jbPermissions), "JBPermissions");
+        _jbProjects = new JBProjects(_multisig);
+        _jbPrices = new JBPrices(_jbPermissions, _jbProjects, _multisig);
+        _jbDirectory = new JBDirectory(_jbPermissions, _jbProjects, _multisig);
+        _jbTokens = new JBTokens(_jbDirectory);
+        _jbRulesets = new JBRulesets(_jbDirectory);
+        _jbSplitsStore = new JBSplitsStore(_jbDirectory);
+        _jbFundAccessLimits = new JBFundAccessLimits(_jbDirectory);
+
         _usdcToken = new MockERC20("USDC", "USDC");
-        vm.label(address(_usdcToken), "ERC20");
-        _jbProjects = new JBProjects(_jbPermissions, _multisig);
-        vm.label(address(_jbProjects), "JBProjects");
-        _jbPrices = new JBPrices(_jbPermissions, _jbProjects, _multisig);
-        vm.label(address(_jbPrices), "JBPrices");
-        address contractAtNoncePlusOne = addressFrom(address(this), 6);
-        _jbRulesets = new JBRulesets(IJBDirectory(contractAtNoncePlusOne));
-        vm.label(address(_jbRulesets), "JBRulesets");
-        _jbDirectory = new JBDirectory(_jbPermissions, _jbProjects, _jbRulesets, _multisig);
-        vm.label(address(_jbDirectory), "JBDirectory");
-        _jbTokens = new JBTokens(_jbPermissions, _jbProjects, _jbDirectory, _jbRulesets);
-        vm.label(address(_jbTokens), "JBTokens");
-        _jbSplits = new JBSplits(_jbPermissions, _jbProjects, _jbDirectory);
-        vm.label(address(_jbSplits), "JBSplits");
-        _jbFundAccessLimits = new JBFundAccessLimits(_jbDirectory);
-        vm.label(address(_jbFundAccessLimits), "JBFundAccessLimits");
+
         _jbController = new JBController(
             _jbPermissions,
             _jbProjects,
@@ -224,48 +205,9 @@
             _jbRulesets,
             _jbTokens,
             _jbSplits,
-            _jbFundAccessLimits
-=======
-        _jbOperatorStore = new JBOperatorStore();
-
-        _usdcToken = new MockERC20("USDC", "USDC");
-
-        _jbProjects = new JBProjects(_multisig);
-
-        _jbPrices = new JBPrices(_jbOperatorStore, _jbProjects, _multisig);
-
-        _jbDirectory = new JBDirectory(_jbOperatorStore, _jbProjects, _multisig);
-
-        _jbTokenStore = new JBTokenStore(_jbDirectory);
-
-        _jbFundingCycleStore = new JBFundingCycleStore(_jbDirectory);
-
-        vm.label(_multisig, "projectOwner");
-        vm.label(_beneficiary, "beneficiary");
-        vm.label(address(_jbPrices), "JBPrices");
-        vm.label(address(_jbProjects), "JBProjects");
-        vm.label(address(_jbFundingCycleStore), "JBFundingCycleStore");
-        vm.label(address(_jbDirectory), "JBDirectory");
-        vm.label(address(_usdcToken), "ERC20");
-        vm.label(address(_jbOperatorStore), "JBOperatorStore");
-        vm.label(address(_jbTokenStore), "JBTokenStore");
-
-        _jbSplitsStore = new JBSplitsStore(IJBDirectory(_jbDirectory));
-        vm.label(address(_jbSplitsStore), "JBSplitsStore");
-        _jbFundAccessConstraintsStore = new JBFundAccessConstraintsStore(_jbDirectory);
-        vm.label(address(_jbFundAccessConstraintsStore), "JBFundAccessConstraintsStore");
-        _jbController = new JBController3_1(
-            _jbOperatorStore,
-            _jbProjects,
-            _jbDirectory,
-            _jbFundingCycleStore,
-            _jbTokenStore,
-            _jbSplitsStore,
-            _jbFundAccessConstraintsStore,
+            _jbFundAccessLimits,
             _trustedForwarder
->>>>>>> 4160eabf
         );
-        vm.label(address(_jbController), "JBController");
 
         _metadataHelper = new MetadataResolverHelper();
 
@@ -273,7 +215,6 @@
         _jbDirectory.setIsAllowedToSetFirstController(address(_jbController), true);
 
         _jbTerminalStore = new JBTerminalStore(_jbDirectory, _jbRulesets, _jbPrices);
-        vm.label(address(_jbTerminalStore), "JBTerminalStore");
 
         vm.prank(_multisig);
         _permit2 = deployPermit2();
@@ -288,7 +229,6 @@
             _trustedForwarder,
             _multisig
         );
-        vm.label(address(_jbMultiTerminal), "JBMultiTerminal");
         _jbMultiTerminal2 = new JBMultiTerminal(
             _jbPermissions,
             _jbProjects,
@@ -299,7 +239,22 @@
             _trustedForwarder,
             _multisig
         );
+
+        vm.label(_multisig, "projectOwner");
+        vm.label(_beneficiary, "beneficiary");
+        vm.label(address(_jbPrices), "JBPrices");
+        vm.label(address(_jbProjects), "JBProjects");
+        vm.label(address(_jbRulesets), "JBRulesets");
+        vm.label(address(_jbDirectory), "JBDirectory");
+        vm.label(address(_usdcToken), "ERC20");
+        vm.label(address(_jbPermissions), "JBPermissions");
+        vm.label(address(_jbTokens), "JBTokens");
+        vm.label(address(_jbFundAccessLimits), "JBFundAccessLimits");
+        vm.label(address(_jbSplits), "JBSplits");
+        vm.label(address(_jbController), "JBController");
+        vm.label(address(_jbTerminalStore), "JBTerminalStore");
         vm.label(address(_jbMultiTerminal2), "JBMultiTerminal2");
+        vm.label(address(_jbMultiTerminal), "JBMultiTerminal");
     }
 
     //https://ethereum.stackexchange.com/questions/24248/how-to-calculate-an-ethereum-contracts-address-during-its-creation-using-the-so
