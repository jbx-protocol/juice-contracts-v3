--- conflicted
+++ resolved
@@ -8,24 +8,15 @@
 import {IERC20Metadata} from "@openzeppelin/contracts/token/ERC20/extensions/IERC20Metadata.sol";
 import {Ownable} from "@openzeppelin/contracts/access/Ownable.sol";
 import {ERC165, IERC165} from "@openzeppelin/contracts/utils/introspection/ERC165.sol";
-<<<<<<< HEAD
 import {JBController} from "@juicebox/JBController.sol";
 import {JBDirectory} from "@juicebox/JBDirectory.sol";
 import {JBTerminalStore} from "@juicebox/JBTerminalStore.sol";
 import {JBFundAccessConstraintsStore} from "@juicebox/JBFundAccessConstraintsStore.sol";
 import {JBRulesets} from "@juicebox/JBRulesets.sol";
-=======
-import {JBController3_1} from "@juicebox/JBController3_1.sol";
-import {JBDirectory} from "@juicebox/JBDirectory.sol";
-import {JBTerminalStore} from "@juicebox/JBTerminalStore.sol";
-import {JBFundAccessConstraintsStore} from "@juicebox/JBFundAccessConstraintsStore.sol";
-import {JBFundingCycleStore} from "@juicebox/JBFundingCycleStore.sol";
->>>>>>> 630300e6
 import {JBOperatorStore} from "@juicebox/JBOperatorStore.sol";
 import {JBPrices} from "@juicebox/JBPrices.sol";
 import {JBProjects} from "@juicebox/JBProjects.sol";
 import {JBSplitsStore} from "@juicebox/JBSplitsStore.sol";
-<<<<<<< HEAD
 import {JBERC20Token} from "@juicebox/JBERC20Token.sol";
 import {JBTokens} from "@juicebox/JBTokens.sol";
 import {JBDeadline} from "@juicebox/JBDeadline.sol";
@@ -41,23 +32,6 @@
 import {JBRulesetData} from "@juicebox/structs/JBRulesetData.sol";
 import {JBRulesetMetadata} from "@juicebox/structs/JBRulesetMetadata.sol";
 import {JBRulesetConfig} from "@juicebox/structs/JBRulesetConfig.sol";
-=======
-import {JBToken} from "@juicebox/JBToken.sol";
-import {JBTokenStore} from "@juicebox/JBTokenStore.sol";
-import {JBReconfigurationBufferBallot} from "@juicebox/JBReconfigurationBufferBallot.sol";
-import {JBMultiTerminal} from "@juicebox/JBMultiTerminal.sol";
-import {JBCurrencyAmount} from "@juicebox/structs/JBCurrencyAmount.sol";
-import {JBAccountingContextConfig} from "@juicebox/structs/JBAccountingContextConfig.sol";
-import {JBDidPayData3_1_1} from "@juicebox/structs/JBDidPayData3_1_1.sol";
-import {JBDidRedeemData3_1_1} from "@juicebox/structs/JBDidRedeemData3_1_1.sol";
-import {JBFee} from "@juicebox/structs/JBFee.sol";
-import {JBFees} from "@juicebox/libraries/JBFees.sol";
-import {JBFundAccessConstraints} from "@juicebox/structs/JBFundAccessConstraints.sol";
-import {JBFundingCycle} from "@juicebox/structs/JBFundingCycle.sol";
-import {JBFundingCycleData} from "@juicebox/structs/JBFundingCycleData.sol";
-import {JBFundingCycleMetadata} from "@juicebox/structs/JBFundingCycleMetadata.sol";
-import {JBFundingCycleConfig} from "@juicebox/structs/JBFundingCycleConfig.sol";
->>>>>>> 630300e6
 import {JBGroupedSplits} from "@juicebox/structs/JBGroupedSplits.sol";
 import {JBOperatorData} from "@juicebox/structs/JBOperatorData.sol";
 import {JBPayParamsData} from "@juicebox/structs/JBPayParamsData.sol";
@@ -66,7 +40,6 @@
 import {JBSplit} from "@juicebox/structs/JBSplit.sol";
 import {JBTerminalConfig} from "@juicebox/structs/JBTerminalConfig.sol";
 import {JBProjectMetadata} from "@juicebox/structs/JBProjectMetadata.sol";
-<<<<<<< HEAD
 import {JBGlobalRulesetMetadata} from "@juicebox/structs/JBGlobalRulesetMetadata.sol";
 import {JBPayDelegateAllocation} from "@juicebox/structs/JBPayDelegateAllocation.sol";
 import {JBTokenAmount} from "@juicebox/structs/JBTokenAmount.sol";
@@ -75,21 +48,10 @@
 import {IJBERC20Token} from "@juicebox/interfaces/IJBERC20Token.sol";
 import {JBSingleAllowanceData} from "@juicebox/structs/JBSingleAllowanceData.sol";
 import {IJBController} from "@juicebox/interfaces/IJBController.sol";
-=======
-import {JBGlobalFundingCycleMetadata} from "@juicebox/structs/JBGlobalFundingCycleMetadata.sol";
-import {JBPayDelegateAllocation3_1_1} from "@juicebox/structs/JBPayDelegateAllocation3_1_1.sol";
-import {JBTokenAmount} from "@juicebox/structs/JBTokenAmount.sol";
-import {JBSplitAllocationData} from "@juicebox/structs/JBSplitAllocationData.sol";
-import {IJBPaymentTerminal} from "@juicebox/interfaces/IJBPaymentTerminal.sol";
-import {IJBToken} from "@juicebox/interfaces/IJBToken.sol";
-import {JBSingleAllowanceData} from "@juicebox/structs/JBSingleAllowanceData.sol";
-import {IJBController3_1} from "@juicebox/interfaces/IJBController3_1.sol";
->>>>>>> 630300e6
 import {IJBMigratable} from "@juicebox/interfaces/IJBMigratable.sol";
 import {IJBOperatorStore} from "@juicebox/interfaces/IJBOperatorStore.sol";
 import {IJBTerminalStore} from "@juicebox/interfaces/IJBTerminalStore.sol";
 import {IJBProjects} from "@juicebox/interfaces/IJBProjects.sol";
-<<<<<<< HEAD
 import {IJBRulesetApprovalHook} from "@juicebox/interfaces/IJBRulesetApprovalHook.sol";
 import {IJBDirectory} from "@juicebox/interfaces/IJBDirectory.sol";
 import {IJBRulesets} from "@juicebox/interfaces/IJBRulesets.sol";
@@ -100,38 +62,14 @@
 import {IJBRulesetDataSource} from "@juicebox/interfaces/IJBRulesetDataSource.sol";
 import {IJBMultiTerminal} from "@juicebox/interfaces/IJBMultiTerminal.sol";
 import {IJBPriceFeed} from "@juicebox/interfaces/IJBPriceFeed.sol";
-import {IJBProjectPayer} from "@juicebox/interfaces/IJBProjectPayer.sol";
 import {IJBOperatable} from "@juicebox/interfaces/IJBOperatable.sol";
 import {IJBRulesetApprovalHook} from "@juicebox/interfaces/IJBRulesetApprovalHook.sol";
 import {IJBPrices} from "@juicebox/interfaces/IJBPrices.sol";
-import {IJBSplitsPayer} from "@juicebox/interfaces/IJBSplitsPayer.sol";
 
 import {JBTokenList} from "@juicebox/libraries/JBTokenList.sol";
 import {JBCurrencies} from "@juicebox/libraries/JBCurrencies.sol";
 import {JBTokenStandards} from "@juicebox/libraries/JBTokenStandards.sol";
 import {JBRulesetMetadataResolver} from "@juicebox/libraries/JBRulesetMetadataResolver.sol";
-=======
-import {IJBFundingCycleBallot} from "@juicebox/interfaces/IJBFundingCycleBallot.sol";
-import {IJBDirectory} from "@juicebox/interfaces/IJBDirectory.sol";
-import {IJBFundingCycleStore} from "@juicebox/interfaces/IJBFundingCycleStore.sol";
-import {IJBSplitsStore} from "@juicebox/interfaces/IJBSplitsStore.sol";
-import {IJBTokenStore} from "@juicebox/interfaces/IJBTokenStore.sol";
-import {IJBSplitAllocator} from "@juicebox/interfaces/IJBSplitAllocator.sol";
-import {IJBPayDelegate3_1_1} from "@juicebox/interfaces/IJBPayDelegate3_1_1.sol";
-import {IJBFundingCycleDataSource3_1_1} from
-    "@juicebox/interfaces/IJBFundingCycleDataSource3_1_1.sol";
-import {IJBMultiTerminal} from "@juicebox/interfaces/IJBMultiTerminal.sol";
-import {IJBPriceFeed} from "@juicebox/interfaces/IJBPriceFeed.sol";
-import {IJBOperatable} from "@juicebox/interfaces/IJBOperatable.sol";
-import {IJBFundingCycleBallot} from "@juicebox/interfaces/IJBFundingCycleBallot.sol";
-import {IJBPrices} from "@juicebox/interfaces/IJBPrices.sol";
-
-import {JBTokens} from "@juicebox/libraries/JBTokens.sol";
-import {JBCurrencies} from "@juicebox/libraries/JBCurrencies.sol";
-import {JBTokenStandards} from "@juicebox/libraries/JBTokenStandards.sol";
-import {JBFundingCycleMetadataResolver} from
-    "@juicebox/libraries/JBFundingCycleMetadataResolver.sol";
->>>>>>> 630300e6
 import {JBConstants} from "@juicebox/libraries/JBConstants.sol";
 import {JBSplitsGroups} from "@juicebox/libraries/JBSplitsGroups.sol";
 import {JBOperations} from "@juicebox/libraries/JBOperations.sol";
@@ -157,7 +95,6 @@
     JBProjects private _jbProjects;
     JBPrices private _jbPrices;
     JBDirectory private _jbDirectory;
-<<<<<<< HEAD
     JBRulesets private _jbRulesetStore;
     //   JBERC20Token private _jbToken;
     JBTokens private _jbTokens;
@@ -166,17 +103,7 @@
     JBFundAccessConstraintsStore private _jbFundAccessConstraintsStore;
     JBTerminalStore private _jbTerminalStore;
     JBMultiTerminal private _jbMultiTerminal;
-=======
-    JBFundingCycleStore private _jbFundingCycleStore;
-    //   JBToken private _jbToken;
-    JBTokenStore private _jbTokenStore;
-    JBSplitsStore private _jbSplitsStore;
-    JBController3_1 private _jbController;
-    JBFundAccessConstraintsStore private _jbFundAccessConstraintsStore;
-    JBTerminalStore private _jbTerminalStore;
-    JBMultiTerminal private _jbMultiTerminal;
     JBMultiTerminal private _jbMultiTerminal2;
->>>>>>> 630300e6
 
     function multisig() internal view returns (address) {
         return _multisig;
@@ -210,32 +137,19 @@
         return _jbDirectory;
     }
 
-<<<<<<< HEAD
     function jbRulesetStore() internal view returns (JBRulesets) {
         return _jbRulesetStore;
     }
 
     function jbTokens() internal view returns (JBTokens) {
         return _jbTokens;
-=======
-    function jbFundingCycleStore() internal view returns (JBFundingCycleStore) {
-        return _jbFundingCycleStore;
-    }
-
-    function jbTokenStore() internal view returns (JBTokenStore) {
-        return _jbTokenStore;
->>>>>>> 630300e6
     }
 
     function jbSplitsStore() internal view returns (JBSplitsStore) {
         return _jbSplitsStore;
     }
 
-<<<<<<< HEAD
     function jbController() internal view returns (JBController) {
-=======
-    function jbController() internal view returns (JBController3_1) {
->>>>>>> 630300e6
         return _jbController;
     }
 
@@ -251,7 +165,10 @@
         return _jbMultiTerminal;
     }
 
-<<<<<<< HEAD
+    function jbPayoutRedemptionTerminal2() internal view returns (JBMultiTerminal) {
+        return _jbMultiTerminal2;
+    }
+
     //*********************************************************************//
     // --------------------------- test setup ---------------------------- //
     //*********************************************************************//
@@ -329,74 +246,8 @@
             _jbTerminalStore,
             IPermit2(_permit2),
             _multisig
-=======
-    function jbPayoutRedemptionTerminal2() internal view returns (JBMultiTerminal) {
-        return _jbMultiTerminal2;
-    }
-
-    //*********************************************************************//
-    // --------------------------- test setup ---------------------------- //
-    //*********************************************************************//
-
-    // Deploys and initializes contracts for testing.
-    function setUp() public virtual {
-        vm.label(_multisig, "projectOwner");
-        vm.label(_beneficiary, "beneficiary");
-        _jbOperatorStore = new JBOperatorStore();
-        vm.label(address(_jbOperatorStore), "JBOperatorStore");
-        _usdcToken = new MockERC20('USDC', 'USDC');
-        vm.label(address(_usdcToken), "ERC20");
-        _jbProjects = new JBProjects(_jbOperatorStore, _multisig);
-        vm.label(address(_jbProjects), "JBProjects");
-        _jbPrices = new JBPrices(_jbOperatorStore, _jbProjects, _multisig);
-        vm.label(address(_jbPrices), "JBPrices");
-        address contractAtNoncePlusOne = addressFrom(address(this), 6);
-        _jbFundingCycleStore = new JBFundingCycleStore(IJBDirectory(contractAtNoncePlusOne));
-        vm.label(address(_jbFundingCycleStore), "JBFundingCycleStore");
-        _jbDirectory =
-            new JBDirectory(_jbOperatorStore, _jbProjects, _jbFundingCycleStore, _multisig);
-        vm.label(address(_jbDirectory), "JBDirectory");
-        _jbTokenStore = new JBTokenStore(
-      _jbOperatorStore,
-      _jbProjects,
-      _jbDirectory,
-      _jbFundingCycleStore
-    );
-        vm.label(address(_jbTokenStore), "JBTokenStore");
-        _jbSplitsStore = new JBSplitsStore(_jbOperatorStore, _jbProjects, _jbDirectory);
-        vm.label(address(_jbSplitsStore), "JBSplitsStore");
-        _jbFundAccessConstraintsStore = new JBFundAccessConstraintsStore(_jbDirectory);
-        vm.label(address(_jbFundAccessConstraintsStore), "JBFundAccessConstraintsStore");
-        _jbController = new JBController3_1(
-      _jbOperatorStore,
-      _jbProjects,
-      _jbDirectory,
-      _jbFundingCycleStore,
-      _jbTokenStore,
-      _jbSplitsStore,
-      _jbFundAccessConstraintsStore
-    );
-        vm.label(address(_jbController), "JBController3_1");
-
-        vm.prank(_multisig);
-        _jbDirectory.setIsAllowedToSetFirstController(address(_jbController), true);
-
-        _jbTerminalStore = new JBTerminalStore(_jbDirectory, _jbFundingCycleStore, _jbPrices);
-        vm.label(address(_jbTerminalStore), "JBSingleTokenPaymentTerminalStore");
-
-        vm.prank(_multisig);
-        _permit2 = deployPermit2();
-
-        _jbMultiTerminal = new JBMultiTerminal(
-      _jbOperatorStore,
-      _jbProjects,
-      _jbDirectory,
-      _jbSplitsStore,
-      _jbTerminalStore,
-      IPermit2(_permit2),
-      _multisig
-    );
-
+        );
+        vm.label(address(_jbMultiTerminal), "JBMultiTerminal");
         _jbMultiTerminal2 = new JBMultiTerminal(
         _jbOperatorStore,
         _jbProjects,
@@ -405,10 +256,8 @@
         _jbTerminalStore,
         IPermit2(_permit2),
         _multisig
->>>>>>> 630300e6
-        );
-
-        vm.label(address(_jbMultiTerminal), "JBMultiTerminal");
+        );
+        vm.label(address(_jbMultiTerminal2), "JBMultiTerminal2");
     }
 
     //https://ethereum.stackexchange.com/questions/24248/how-to-calculate-an-ethereum-contracts-address-during-its-creation-using-the-so
