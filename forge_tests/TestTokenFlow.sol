--- conflicted
+++ resolved
@@ -5,21 +5,11 @@
 
 // Launch project, issue token or set the token, mint token, burn token.
 contract TestTokenFlow_Local is TestBaseWorkflow {
-<<<<<<< HEAD
     IJBController private _controller;
     IJBTokens private _tokens;
-    JBProjectMetadata private _projectMetadata;
     JBRulesetData private _data;
     JBRulesetMetadata _metadata;
     IJBTerminal private _terminal;
-=======
-    IJBController3_1 private _controller;
-    IJBTokenStore private _tokenStore;
-    JBFundingCycleData private _data;
-    JBFundingCycleMetadata _metadata;
-    IJBPaymentTerminal private _terminal;
->>>>>>> 4160eabf
-    uint256 private _projectId;
     address private _projectOwner;
     address private _beneficiary;
 
@@ -29,41 +19,21 @@
         _projectOwner = multisig();
         _beneficiary = beneficiary();
         _controller = jbController();
-<<<<<<< HEAD
         _tokens = jbTokens();
         _terminal = jbMultiTerminal();
-        _projectMetadata = JBProjectMetadata({content: "myIPFSHash", domain: 1});
         _data = JBRulesetData({
-=======
-        _tokenStore = jbTokenStore();
-        _terminal = jbPayoutRedemptionTerminal();
-        _data = JBFundingCycleData({
->>>>>>> 4160eabf
             duration: 0,
             weight: 1000 * 10 ** 18,
             decayRate: 0,
             approvalHook: IJBRulesetApprovalHook(address(0))
         });
-<<<<<<< HEAD
         _metadata = JBRulesetMetadata({
-            global: JBGlobalRulesetMetadata({
-                allowSetTerminals: false,
-                allowSetController: false,
-                pauseTransfers: false
-            }),
-=======
-        _metadata = JBFundingCycleMetadata({
->>>>>>> 4160eabf
             reservedRate: JBConstants.MAX_RESERVED_RATE / 2,
             redemptionRate: 0,
             baseCurrency: uint32(uint160(JBTokenList.Native)),
             pausePay: false,
-<<<<<<< HEAD
+            pauseTokenCreditTransfers: false,
             allowDiscretionaryMinting: true,
-=======
-            pauseTokenCreditTransfers: false,
-            allowMinting: true,
->>>>>>> 4160eabf
             allowTerminalMigration: false,
             allowSetTerminals: false,
             allowControllerMigration: false,
@@ -96,13 +66,8 @@
 
         _projectId = _controller.launchProjectFor({
             owner: address(_projectOwner),
-<<<<<<< HEAD
-            projectMetadata: _projectMetadata,
+            projectMetadata: "myIPFSHash",
             rulesetConfigurations: _rulesetConfig,
-=======
-            projectMetadata: "myIPFSHash",
-            fundingCycleConfigurations: _cycleConfig,
->>>>>>> 4160eabf
             terminalConfigurations: _terminalConfigurations,
             memo: ""
         });
@@ -118,13 +83,8 @@
         vm.startPrank(_projectOwner);
 
         if (_issueToken) {
-<<<<<<< HEAD
             // Issue an ERC-20 token for project.
-            _tokens.deployERC20TokenFor({
-=======
-            // Issue an ERC-20 token for project
             _controller.issueTokenFor({
->>>>>>> 4160eabf
                 projectId: _projectId,
                 name: "TestName",
                 symbol: "TestSymbol"
@@ -139,13 +99,8 @@
 
             Ownable(address(_newToken)).transferOwnership(address(_tokens));
 
-<<<<<<< HEAD
             // Set the projects token to `_newToken`.
-            _tokens.setTokenFor(_projectId, _newToken);
-=======
-            // Set the projects token to _newToken
             _controller.setTokenFor(_projectId, _newToken);
->>>>>>> 4160eabf
 
             // Make sure the project's new `JBToken` is set.
             assertEq(address(_tokens.tokenOf(_projectId)), address(_newToken));
@@ -207,13 +162,8 @@
         // Calls will originate from project.
         vm.startPrank(_projectOwner);
 
-<<<<<<< HEAD
         // Issue an ERC-20 token for project.
-        _tokens.deployERC20TokenFor({projectId: _projectId, name: "TestName", symbol: "TestSymbol"});
-=======
-        // Issue an ERC-20 token for project,
         _controller.issueTokenFor({projectId: _projectId, name: "TestName", symbol: "TestSymbol"});
->>>>>>> 4160eabf
 
         // Mint claimed tokens to beneficiary: since this is 1,000 over `uint(208)` it will revert.
         vm.expectRevert(abi.encodeWithSignature("OVERFLOW_ALERT()"));
